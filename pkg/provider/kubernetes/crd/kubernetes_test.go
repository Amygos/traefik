package crd

import (
	"context"
	"testing"

	"github.com/containous/traefik/v2/pkg/config/dynamic"
	"github.com/containous/traefik/v2/pkg/provider"
	"github.com/containous/traefik/v2/pkg/tls"
	"github.com/stretchr/testify/assert"
)

var _ provider.Provider = (*Provider)(nil)

func Int(v int) *int    { return &v }
func Bool(v bool) *bool { return &v }

func TestLoadIngressRouteTCPs(t *testing.T) {
	testCases := []struct {
		desc         string
		ingressClass string
		paths        []string
		expected     *dynamic.Configuration
	}{
		{
			desc: "Empty",
			expected: &dynamic.Configuration{
				UDP: &dynamic.UDPConfiguration{
					Routers:  map[string]*dynamic.UDPRouter{},
					Services: map[string]*dynamic.UDPService{},
				},
				TCP: &dynamic.TCPConfiguration{
					Routers:  map[string]*dynamic.TCPRouter{},
					Services: map[string]*dynamic.TCPService{},
				},
				HTTP: &dynamic.HTTPConfiguration{
					Routers:     map[string]*dynamic.Router{},
					Middlewares: map[string]*dynamic.Middleware{},
					Services:    map[string]*dynamic.Service{},
				},
				TLS: &dynamic.TLSConfiguration{},
			},
		},
		{
			desc:  "Simple Ingress Route, with foo entrypoint",
			paths: []string{"tcp/services.yml", "tcp/simple.yml"},
			expected: &dynamic.Configuration{
				UDP: &dynamic.UDPConfiguration{
					Routers:  map[string]*dynamic.UDPRouter{},
					Services: map[string]*dynamic.UDPService{},
				},
				HTTP: &dynamic.HTTPConfiguration{
					Routers:     map[string]*dynamic.Router{},
					Middlewares: map[string]*dynamic.Middleware{},
					Services:    map[string]*dynamic.Service{},
				},
				TCP: &dynamic.TCPConfiguration{
					Routers: map[string]*dynamic.TCPRouter{
						"default-test.route-fdd3e9338e47a45efefc": {
							EntryPoints: []string{"foo"},
							Service:     "default-test.route-fdd3e9338e47a45efefc",
							Rule:        "HostSNI(`foo.com`)",
						},
					},
					Services: map[string]*dynamic.TCPService{
						"default-test.route-fdd3e9338e47a45efefc": {
							LoadBalancer: &dynamic.TCPServersLoadBalancer{
								Servers: []dynamic.TCPServer{
									{
										Address: "10.10.0.1:8000",
										Port:    "",
									},
									{
										Address: "10.10.0.2:8000",
										Port:    "",
									},
								},
							},
						},
					},
				},
				TLS: &dynamic.TLSConfiguration{},
			},
		},
		{
			desc:  "One ingress Route with two different rules",
			paths: []string{"tcp/services.yml", "tcp/with_two_rules.yml"},
			expected: &dynamic.Configuration{
				UDP: &dynamic.UDPConfiguration{
					Routers:  map[string]*dynamic.UDPRouter{},
					Services: map[string]*dynamic.UDPService{},
				},
				TCP: &dynamic.TCPConfiguration{
					Routers: map[string]*dynamic.TCPRouter{
						"default-test.route-fdd3e9338e47a45efefc": {
							EntryPoints: []string{"foo"},
							Service:     "default-test.route-fdd3e9338e47a45efefc",
							Rule:        "HostSNI(`foo.com`)",
						},
						"default-test.route-f44ce589164e656d231c": {
							EntryPoints: []string{"foo"},
							Service:     "default-test.route-f44ce589164e656d231c",
							Rule:        "HostSNI(`bar.com`)",
						},
					},
					Services: map[string]*dynamic.TCPService{
						"default-test.route-fdd3e9338e47a45efefc": {
							LoadBalancer: &dynamic.TCPServersLoadBalancer{
								Servers: []dynamic.TCPServer{
									{
										Address: "10.10.0.1:8000",
										Port:    "",
									},
									{
										Address: "10.10.0.2:8000",
										Port:    "",
									},
								},
							},
						},
						"default-test.route-f44ce589164e656d231c": {
							LoadBalancer: &dynamic.TCPServersLoadBalancer{
								Servers: []dynamic.TCPServer{
									{
										Address: "10.10.0.1:8000",
										Port:    "",
									},
									{
										Address: "10.10.0.2:8000",
										Port:    "",
									},
								},
							},
						},
					},
				},
				HTTP: &dynamic.HTTPConfiguration{
					Routers:     map[string]*dynamic.Router{},
					Middlewares: map[string]*dynamic.Middleware{},
					Services:    map[string]*dynamic.Service{},
				},
				TLS: &dynamic.TLSConfiguration{},
			},
		},
		{
			desc:  "One ingress Route with two identical rules",
			paths: []string{"tcp/services.yml", "tcp/with_two_identical_rules.yml"},
			expected: &dynamic.Configuration{
				UDP: &dynamic.UDPConfiguration{
					Routers:  map[string]*dynamic.UDPRouter{},
					Services: map[string]*dynamic.UDPService{},
				},
				TCP: &dynamic.TCPConfiguration{
					Routers: map[string]*dynamic.TCPRouter{
						"default-test.route-fdd3e9338e47a45efefc": {
							EntryPoints: []string{"foo"},
							Service:     "default-test.route-fdd3e9338e47a45efefc",
							Rule:        "HostSNI(`foo.com`)",
						},
					},
					Services: map[string]*dynamic.TCPService{
						"default-test.route-fdd3e9338e47a45efefc": {
							LoadBalancer: &dynamic.TCPServersLoadBalancer{
								Servers: []dynamic.TCPServer{
									{
										Address: "10.10.0.1:8000",
										Port:    "",
									},
									{
										Address: "10.10.0.2:8000",
										Port:    "",
									},
								},
							},
						},
					},
				},
				HTTP: &dynamic.HTTPConfiguration{
					Routers:     map[string]*dynamic.Router{},
					Middlewares: map[string]*dynamic.Middleware{},
					Services:    map[string]*dynamic.Service{},
				},
				TLS: &dynamic.TLSConfiguration{},
			},
		},
		{
			desc:  "One ingress Route with two different services",
			paths: []string{"tcp/services.yml", "tcp/with_two_services.yml"},
			expected: &dynamic.Configuration{
				UDP: &dynamic.UDPConfiguration{
					Routers:  map[string]*dynamic.UDPRouter{},
					Services: map[string]*dynamic.UDPService{},
				},
				TCP: &dynamic.TCPConfiguration{
					Routers: map[string]*dynamic.TCPRouter{
						"default-test.route-fdd3e9338e47a45efefc": {
							EntryPoints: []string{"foo"},
							Service:     "default-test.route-fdd3e9338e47a45efefc",
							Rule:        "HostSNI(`foo.com`)",
						},
					},
					Services: map[string]*dynamic.TCPService{
						"default-test.route-fdd3e9338e47a45efefc": {
							Weighted: &dynamic.TCPWeightedRoundRobin{
								Services: []dynamic.TCPWRRService{
									{
										Name:   "default-test.route-fdd3e9338e47a45efefc-whoamitcp-8000",
										Weight: func(i int) *int { return &i }(2),
									},
									{
										Name:   "default-test.route-fdd3e9338e47a45efefc-whoamitcp2-8080",
										Weight: func(i int) *int { return &i }(3),
									},
								},
							},
						},
						"default-test.route-fdd3e9338e47a45efefc-whoamitcp-8000": {
							LoadBalancer: &dynamic.TCPServersLoadBalancer{
								Servers: []dynamic.TCPServer{
									{
										Address: "10.10.0.1:8000",
									},
									{
										Address: "10.10.0.2:8000",
									},
								},
							},
						},
						"default-test.route-fdd3e9338e47a45efefc-whoamitcp2-8080": {
							LoadBalancer: &dynamic.TCPServersLoadBalancer{
								Servers: []dynamic.TCPServer{
									{
										Address: "10.10.0.3:8080",
									},
									{
										Address: "10.10.0.4:8080",
									},
								},
							},
						},
					},
				},
				HTTP: &dynamic.HTTPConfiguration{
					Routers:     map[string]*dynamic.Router{},
					Middlewares: map[string]*dynamic.Middleware{},
					Services:    map[string]*dynamic.Service{},
				},
				TLS: &dynamic.TLSConfiguration{},
			},
		},
		{
			desc:  "One ingress Route with different services namespaces",
			paths: []string{"tcp/services.yml", "tcp/with_different_services_ns.yml"},
			expected: &dynamic.Configuration{
				UDP: &dynamic.UDPConfiguration{
					Routers:  map[string]*dynamic.UDPRouter{},
					Services: map[string]*dynamic.UDPService{},
				},
				TCP: &dynamic.TCPConfiguration{
					Routers: map[string]*dynamic.TCPRouter{
						"default-test.route-fdd3e9338e47a45efefc": {
							EntryPoints: []string{"foo"},
							Service:     "default-test.route-fdd3e9338e47a45efefc",
							Rule:        "HostSNI(`foo.com`)",
						},
					},
					Services: map[string]*dynamic.TCPService{
						"default-test.route-fdd3e9338e47a45efefc": {
							Weighted: &dynamic.TCPWeightedRoundRobin{
								Services: []dynamic.TCPWRRService{
									{
										Name:   "default-test.route-fdd3e9338e47a45efefc-whoamitcp-8000",
										Weight: func(i int) *int { return &i }(2),
									},
									{
										Name:   "default-test.route-fdd3e9338e47a45efefc-whoamitcp2-8080",
										Weight: func(i int) *int { return &i }(3),
									},
									{
										Name:   "default-test.route-fdd3e9338e47a45efefc-whoamitcp3-8083",
										Weight: func(i int) *int { return &i }(4),
									},
								},
							},
						},
						"default-test.route-fdd3e9338e47a45efefc-whoamitcp-8000": {
							LoadBalancer: &dynamic.TCPServersLoadBalancer{
								Servers: []dynamic.TCPServer{
									{
										Address: "10.10.0.1:8000",
									},
									{
										Address: "10.10.0.2:8000",
									},
								},
							},
						},
						"default-test.route-fdd3e9338e47a45efefc-whoamitcp2-8080": {
							LoadBalancer: &dynamic.TCPServersLoadBalancer{
								Servers: []dynamic.TCPServer{
									{
										Address: "10.10.0.3:8080",
									},
									{
										Address: "10.10.0.4:8080",
									},
								},
							},
						},
						"default-test.route-fdd3e9338e47a45efefc-whoamitcp3-8083": {
							LoadBalancer: &dynamic.TCPServersLoadBalancer{
								Servers: []dynamic.TCPServer{
									{
										Address: "10.10.0.7:8083",
									},
									{
										Address: "10.10.0.8:8083",
									},
								},
							},
						},
					},
				},
				HTTP: &dynamic.HTTPConfiguration{
					Routers:     map[string]*dynamic.Router{},
					Middlewares: map[string]*dynamic.Middleware{},
					Services:    map[string]*dynamic.Service{},
				},
				TLS: &dynamic.TLSConfiguration{},
			},
		},
		{
			desc:         "Ingress class does not match",
			paths:        []string{"tcp/services.yml", "tcp/simple.yml"},
			ingressClass: "tchouk",
			expected: &dynamic.Configuration{
				UDP: &dynamic.UDPConfiguration{
					Routers:  map[string]*dynamic.UDPRouter{},
					Services: map[string]*dynamic.UDPService{},
				},
				TCP: &dynamic.TCPConfiguration{
					Routers:  map[string]*dynamic.TCPRouter{},
					Services: map[string]*dynamic.TCPService{},
				},
				HTTP: &dynamic.HTTPConfiguration{
					Routers:     map[string]*dynamic.Router{},
					Middlewares: map[string]*dynamic.Middleware{},
					Services:    map[string]*dynamic.Service{},
				},
				TLS: &dynamic.TLSConfiguration{},
			},
		},
		{
			desc:  "Route with empty rule value is ignored",
			paths: []string{"tcp/services.yml", "tcp/with_no_rule_value.yml"},
			expected: &dynamic.Configuration{
				UDP: &dynamic.UDPConfiguration{
					Routers:  map[string]*dynamic.UDPRouter{},
					Services: map[string]*dynamic.UDPService{},
				},
				TCP: &dynamic.TCPConfiguration{
					Routers:  map[string]*dynamic.TCPRouter{},
					Services: map[string]*dynamic.TCPService{},
				},
				HTTP: &dynamic.HTTPConfiguration{
					Routers:     map[string]*dynamic.Router{},
					Middlewares: map[string]*dynamic.Middleware{},
					Services:    map[string]*dynamic.Service{},
				},
				TLS: &dynamic.TLSConfiguration{},
			},
		},
		{
			desc:  "check rule quoting validity",
			paths: []string{"tcp/services.yml", "tcp/with_bad_host_rule.yml"},
			expected: &dynamic.Configuration{
				UDP: &dynamic.UDPConfiguration{
					Routers:  map[string]*dynamic.UDPRouter{},
					Services: map[string]*dynamic.UDPService{},
				},
				TCP: &dynamic.TCPConfiguration{
					Routers:  map[string]*dynamic.TCPRouter{},
					Services: map[string]*dynamic.TCPService{},
				},
				HTTP: &dynamic.HTTPConfiguration{
					Routers:     map[string]*dynamic.Router{},
					Middlewares: map[string]*dynamic.Middleware{},
					Services:    map[string]*dynamic.Service{},
				},
				TLS: &dynamic.TLSConfiguration{},
			},
		},
		{
			desc:  "TLS",
			paths: []string{"tcp/services.yml", "tcp/with_tls.yml"},
			expected: &dynamic.Configuration{
				UDP: &dynamic.UDPConfiguration{
					Routers:  map[string]*dynamic.UDPRouter{},
					Services: map[string]*dynamic.UDPService{},
				},
				TLS: &dynamic.TLSConfiguration{
					Certificates: []*tls.CertAndStores{
						{
							Certificate: tls.Certificate{
								CertFile: tls.FileOrContent("-----BEGIN CERTIFICATE-----\n-----END CERTIFICATE-----"),
								KeyFile:  tls.FileOrContent("-----BEGIN PRIVATE KEY-----\n-----END PRIVATE KEY-----"),
							},
						},
					},
				},
				TCP: &dynamic.TCPConfiguration{
					Routers: map[string]*dynamic.TCPRouter{
						"default-test.route-fdd3e9338e47a45efefc": {
							EntryPoints: []string{"foo"},
							Service:     "default-test.route-fdd3e9338e47a45efefc",
							Rule:        "HostSNI(`foo.com`)",
							TLS:         &dynamic.RouterTCPTLSConfig{},
						},
					},
					Services: map[string]*dynamic.TCPService{
						"default-test.route-fdd3e9338e47a45efefc": {
							LoadBalancer: &dynamic.TCPServersLoadBalancer{
								Servers: []dynamic.TCPServer{
									{
										Address: "10.10.0.1:8000",
										Port:    "",
									},
									{
										Address: "10.10.0.2:8000",
										Port:    "",
									},
								},
							},
						},
					},
				},
				HTTP: &dynamic.HTTPConfiguration{
					Routers:     map[string]*dynamic.Router{},
					Middlewares: map[string]*dynamic.Middleware{},
					Services:    map[string]*dynamic.Service{},
				},
			},
		},
		{
			desc:  "TLS with passthrough",
			paths: []string{"tcp/services.yml", "tcp/with_tls_passthrough.yml"},
			expected: &dynamic.Configuration{
				UDP: &dynamic.UDPConfiguration{
					Routers:  map[string]*dynamic.UDPRouter{},
					Services: map[string]*dynamic.UDPService{},
				},
				TCP: &dynamic.TCPConfiguration{
					Routers: map[string]*dynamic.TCPRouter{
						"default-test.route-fdd3e9338e47a45efefc": {
							EntryPoints: []string{"foo"},
							Service:     "default-test.route-fdd3e9338e47a45efefc",
							Rule:        "HostSNI(`foo.com`)",
							TLS: &dynamic.RouterTCPTLSConfig{
								Passthrough: true,
							},
						},
					},
					Services: map[string]*dynamic.TCPService{
						"default-test.route-fdd3e9338e47a45efefc": {
							LoadBalancer: &dynamic.TCPServersLoadBalancer{
								Servers: []dynamic.TCPServer{
									{
										Address: "10.10.0.1:8000",
										Port:    "",
									},
									{
										Address: "10.10.0.2:8000",
										Port:    "",
									},
								},
							},
						},
					},
				},
				HTTP: &dynamic.HTTPConfiguration{
					Routers:     map[string]*dynamic.Router{},
					Middlewares: map[string]*dynamic.Middleware{},
					Services:    map[string]*dynamic.Service{},
				},
				TLS: &dynamic.TLSConfiguration{},
			},
		},
		{
			desc:  "TLS with tls options",
			paths: []string{"tcp/services.yml", "tcp/with_tls_options.yml"},
			expected: &dynamic.Configuration{
				UDP: &dynamic.UDPConfiguration{
					Routers:  map[string]*dynamic.UDPRouter{},
					Services: map[string]*dynamic.UDPService{},
				},
				TLS: &dynamic.TLSConfiguration{
					Options: map[string]tls.Options{
						"default-foo": {
							MinVersion: "VersionTLS12",
							CipherSuites: []string{
								"TLS_ECDHE_RSA_WITH_AES_128_GCM_SHA256",
								"TLS_RSA_WITH_AES_256_GCM_SHA384",
							},
							ClientAuth: tls.ClientAuth{
								CAFiles: []tls.FileOrContent{
									tls.FileOrContent("-----BEGIN CERTIFICATE-----\n-----END CERTIFICATE-----"),
									tls.FileOrContent("-----BEGIN CERTIFICATE-----\n-----END CERTIFICATE-----"),
								},
								ClientAuthType: "VerifyClientCertIfGiven",
							},
							SniStrict:                true,
							PreferServerCipherSuites: true,
						},
					},
				},
				TCP: &dynamic.TCPConfiguration{
					Routers: map[string]*dynamic.TCPRouter{
						"default-test.route-fdd3e9338e47a45efefc": {
							EntryPoints: []string{"foo"},
							Service:     "default-test.route-fdd3e9338e47a45efefc",
							Rule:        "HostSNI(`foo.com`)",
							TLS: &dynamic.RouterTCPTLSConfig{
								Options: "default-foo",
							},
						},
					},
					Services: map[string]*dynamic.TCPService{
						"default-test.route-fdd3e9338e47a45efefc": {
							LoadBalancer: &dynamic.TCPServersLoadBalancer{
								Servers: []dynamic.TCPServer{
									{
										Address: "10.10.0.1:8000",
										Port:    "",
									},
									{
										Address: "10.10.0.2:8000",
										Port:    "",
									},
								},
							},
						},
					},
				},
				HTTP: &dynamic.HTTPConfiguration{
					Routers:     map[string]*dynamic.Router{},
					Middlewares: map[string]*dynamic.Middleware{},
					Services:    map[string]*dynamic.Service{},
				},
			},
		},
		{
			desc:  "TLS with tls options and specific namespace",
			paths: []string{"tcp/services.yml", "tcp/with_tls_options_and_specific_namespace.yml"},
			expected: &dynamic.Configuration{
				UDP: &dynamic.UDPConfiguration{
					Routers:  map[string]*dynamic.UDPRouter{},
					Services: map[string]*dynamic.UDPService{},
				},
				TLS: &dynamic.TLSConfiguration{
					Options: map[string]tls.Options{
						"myns-foo": {
							MinVersion: "VersionTLS12",
							CipherSuites: []string{
								"TLS_ECDHE_RSA_WITH_AES_128_GCM_SHA256",
								"TLS_RSA_WITH_AES_256_GCM_SHA384",
							},
							ClientAuth: tls.ClientAuth{
								CAFiles: []tls.FileOrContent{
									tls.FileOrContent("-----BEGIN CERTIFICATE-----\n-----END CERTIFICATE-----"),
									tls.FileOrContent("-----BEGIN CERTIFICATE-----\n-----END CERTIFICATE-----"),
								},
								ClientAuthType: "VerifyClientCertIfGiven",
							},
							SniStrict: true,
						},
					},
				},
				TCP: &dynamic.TCPConfiguration{
					Routers: map[string]*dynamic.TCPRouter{
						"default-test.route-fdd3e9338e47a45efefc": {
							EntryPoints: []string{"foo"},
							Service:     "default-test.route-fdd3e9338e47a45efefc",
							Rule:        "HostSNI(`foo.com`)",
							TLS: &dynamic.RouterTCPTLSConfig{
								Options: "myns-foo",
							},
						},
					},
					Services: map[string]*dynamic.TCPService{
						"default-test.route-fdd3e9338e47a45efefc": {
							LoadBalancer: &dynamic.TCPServersLoadBalancer{
								Servers: []dynamic.TCPServer{
									{
										Address: "10.10.0.1:8000",
										Port:    "",
									},
									{
										Address: "10.10.0.2:8000",
										Port:    "",
									},
								},
							},
						},
					},
				},
				HTTP: &dynamic.HTTPConfiguration{
					Routers:     map[string]*dynamic.Router{},
					Middlewares: map[string]*dynamic.Middleware{},
					Services:    map[string]*dynamic.Service{},
				},
			},
		},
		{
			desc:  "TLS with bad tls options",
			paths: []string{"tcp/services.yml", "tcp/with_bad_tls_options.yml"},
			expected: &dynamic.Configuration{
				UDP: &dynamic.UDPConfiguration{
					Routers:  map[string]*dynamic.UDPRouter{},
					Services: map[string]*dynamic.UDPService{},
				},
				TLS: &dynamic.TLSConfiguration{
					Options: map[string]tls.Options{
						"default-foo": {
							MinVersion: "VersionTLS12",
							CipherSuites: []string{
								"TLS_ECDHE_RSA_WITH_AES_128_GCM_SHA256",
								"TLS_RSA_WITH_AES_256_GCM_SHA384",
							},
							ClientAuth: tls.ClientAuth{
								CAFiles: []tls.FileOrContent{
									tls.FileOrContent("-----BEGIN CERTIFICATE-----\n-----END CERTIFICATE-----"),
								},
								ClientAuthType: "VerifyClientCertIfGiven",
							},
							SniStrict: true,
						},
					},
				},
				TCP: &dynamic.TCPConfiguration{
					Routers: map[string]*dynamic.TCPRouter{
						"default-test.route-fdd3e9338e47a45efefc": {
							EntryPoints: []string{"foo"},
							Service:     "default-test.route-fdd3e9338e47a45efefc",
							Rule:        "HostSNI(`foo.com`)",
							TLS: &dynamic.RouterTCPTLSConfig{
								Options: "default-foo",
							},
						},
					},
					Services: map[string]*dynamic.TCPService{
						"default-test.route-fdd3e9338e47a45efefc": {
							LoadBalancer: &dynamic.TCPServersLoadBalancer{
								Servers: []dynamic.TCPServer{
									{
										Address: "10.10.0.1:8000",
										Port:    "",
									},
									{
										Address: "10.10.0.2:8000",
										Port:    "",
									},
								},
							},
						},
					},
				},
				HTTP: &dynamic.HTTPConfiguration{
					Routers:     map[string]*dynamic.Router{},
					Middlewares: map[string]*dynamic.Middleware{},
					Services:    map[string]*dynamic.Service{},
				},
			},
		},
		{
			desc:  "TLS with unknown tls options",
			paths: []string{"tcp/services.yml", "tcp/with_unknown_tls_options.yml"},
			expected: &dynamic.Configuration{
				UDP: &dynamic.UDPConfiguration{
					Routers:  map[string]*dynamic.UDPRouter{},
					Services: map[string]*dynamic.UDPService{},
				},
				TLS: &dynamic.TLSConfiguration{
					Options: map[string]tls.Options{
						"default-foo": {
							MinVersion: "VersionTLS12",
						},
					},
				},
				TCP: &dynamic.TCPConfiguration{
					Routers: map[string]*dynamic.TCPRouter{
						"default-test.route-fdd3e9338e47a45efefc": {
							EntryPoints: []string{"foo"},
							Service:     "default-test.route-fdd3e9338e47a45efefc",
							Rule:        "HostSNI(`foo.com`)",
							TLS: &dynamic.RouterTCPTLSConfig{
								Options: "default-unknown",
							},
						},
					},
					Services: map[string]*dynamic.TCPService{
						"default-test.route-fdd3e9338e47a45efefc": {
							LoadBalancer: &dynamic.TCPServersLoadBalancer{
								Servers: []dynamic.TCPServer{
									{
										Address: "10.10.0.1:8000",
										Port:    "",
									},
									{
										Address: "10.10.0.2:8000",
										Port:    "",
									},
								},
							},
						},
					},
				},
				HTTP: &dynamic.HTTPConfiguration{
					Routers:     map[string]*dynamic.Router{},
					Middlewares: map[string]*dynamic.Middleware{},
					Services:    map[string]*dynamic.Service{},
				},
			},
		},
		{
			desc:  "TLS with unknown tls options namespace",
			paths: []string{"tcp/services.yml", "tcp/with_unknown_tls_options_namespace.yml"},
			expected: &dynamic.Configuration{
				UDP: &dynamic.UDPConfiguration{
					Routers:  map[string]*dynamic.UDPRouter{},
					Services: map[string]*dynamic.UDPService{},
				},
				TLS: &dynamic.TLSConfiguration{
					Options: map[string]tls.Options{
						"default-foo": {
							MinVersion: "VersionTLS12",
						},
					},
				},
				TCP: &dynamic.TCPConfiguration{
					Routers: map[string]*dynamic.TCPRouter{
						"default-test.route-fdd3e9338e47a45efefc": {
							EntryPoints: []string{"foo"},
							Service:     "default-test.route-fdd3e9338e47a45efefc",
							Rule:        "HostSNI(`foo.com`)",
							TLS: &dynamic.RouterTCPTLSConfig{
								Options: "unknown-foo",
							},
						},
					},
					Services: map[string]*dynamic.TCPService{
						"default-test.route-fdd3e9338e47a45efefc": {
							LoadBalancer: &dynamic.TCPServersLoadBalancer{
								Servers: []dynamic.TCPServer{
									{
										Address: "10.10.0.1:8000",
										Port:    "",
									},
									{
										Address: "10.10.0.2:8000",
										Port:    "",
									},
								},
							},
						},
					},
				},
				HTTP: &dynamic.HTTPConfiguration{
					Routers:     map[string]*dynamic.Router{},
					Middlewares: map[string]*dynamic.Middleware{},
					Services:    map[string]*dynamic.Service{},
				},
			},
		},
		{
			desc:  "TLS with ACME",
			paths: []string{"tcp/services.yml", "tcp/with_tls_acme.yml"},
			expected: &dynamic.Configuration{
				UDP: &dynamic.UDPConfiguration{
					Routers:  map[string]*dynamic.UDPRouter{},
					Services: map[string]*dynamic.UDPService{},
				},
				TCP: &dynamic.TCPConfiguration{
					Routers: map[string]*dynamic.TCPRouter{
						"default-test.route-fdd3e9338e47a45efefc": {
							EntryPoints: []string{"foo"},
							Service:     "default-test.route-fdd3e9338e47a45efefc",
							Rule:        "HostSNI(`foo.com`)",
							TLS:         &dynamic.RouterTCPTLSConfig{},
						},
					},
					Services: map[string]*dynamic.TCPService{
						"default-test.route-fdd3e9338e47a45efefc": {
							LoadBalancer: &dynamic.TCPServersLoadBalancer{
								Servers: []dynamic.TCPServer{
									{
										Address: "10.10.0.1:8000",
										Port:    "",
									},
									{
										Address: "10.10.0.2:8000",
										Port:    "",
									},
								},
							},
						},
					},
				},
				HTTP: &dynamic.HTTPConfiguration{
					Routers:     map[string]*dynamic.Router{},
					Middlewares: map[string]*dynamic.Middleware{},
					Services:    map[string]*dynamic.Service{},
				},
				TLS: &dynamic.TLSConfiguration{},
			},
		},
		{
			desc:  "TCP with terminationDelay",
			paths: []string{"tcp/services.yml", "tcp/with_termination_delay.yml"},
			expected: &dynamic.Configuration{
				TLS: &dynamic.TLSConfiguration{},
				UDP: &dynamic.UDPConfiguration{
					Routers:  map[string]*dynamic.UDPRouter{},
					Services: map[string]*dynamic.UDPService{},
				},
				TCP: &dynamic.TCPConfiguration{
					Routers: map[string]*dynamic.TCPRouter{
						"default-test.route-fdd3e9338e47a45efefc": {
							EntryPoints: []string{"foo"},
							Service:     "default-test.route-fdd3e9338e47a45efefc",
							Rule:        "HostSNI(`foo.com`)",
						},
					},
					Services: map[string]*dynamic.TCPService{
						"default-test.route-fdd3e9338e47a45efefc": {
							LoadBalancer: &dynamic.TCPServersLoadBalancer{
								Servers: []dynamic.TCPServer{
									{
										Address: "10.10.0.1:8000",
										Port:    "",
									},
									{
										Address: "10.10.0.2:8000",
										Port:    "",
									},
								},
								TerminationDelay: Int(500),
							},
						},
					},
				},
				HTTP: &dynamic.HTTPConfiguration{
					Routers:     map[string]*dynamic.Router{},
					Middlewares: map[string]*dynamic.Middleware{},
					Services:    map[string]*dynamic.Service{},
				},
			},
		},
		{
			desc:  "TLS with tls Store",
			paths: []string{"tcp/services.yml", "tcp/with_tls_store.yml"},
			expected: &dynamic.Configuration{
				TLS: &dynamic.TLSConfiguration{
					Stores: map[string]tls.Store{
						"default": {
							DefaultCertificate: &tls.Certificate{
								CertFile: tls.FileOrContent("-----BEGIN CERTIFICATE-----\n-----END CERTIFICATE-----"),
								KeyFile:  tls.FileOrContent("-----BEGIN PRIVATE KEY-----\n-----END PRIVATE KEY-----"),
							},
						},
					},
				},
				TCP: &dynamic.TCPConfiguration{
					Routers: map[string]*dynamic.TCPRouter{
						"default-test.route-fdd3e9338e47a45efefc": {
							EntryPoints: []string{"foo"},
							Service:     "default-test.route-fdd3e9338e47a45efefc",
							Rule:        "HostSNI(`foo.com`)",
							TLS:         &dynamic.RouterTCPTLSConfig{},
						},
					},
					Services: map[string]*dynamic.TCPService{
						"default-test.route-fdd3e9338e47a45efefc": {
							LoadBalancer: &dynamic.TCPServersLoadBalancer{
								Servers: []dynamic.TCPServer{
									{
										Address: "10.10.0.1:8000",
										Port:    "",
									},
									{
										Address: "10.10.0.2:8000",
										Port:    "",
									},
								},
							},
						},
					},
				},
				UDP: &dynamic.UDPConfiguration{
					Routers:  map[string]*dynamic.UDPRouter{},
					Services: map[string]*dynamic.UDPService{},
				},
				HTTP: &dynamic.HTTPConfiguration{
					Routers:     map[string]*dynamic.Router{},
					Middlewares: map[string]*dynamic.Middleware{},
					Services:    map[string]*dynamic.Service{},
				},
			},
		},
	}

	for _, test := range testCases {
		test := test

		t.Run(test.desc, func(t *testing.T) {
			t.Parallel()

			if test.expected == nil {
				return
			}

			p := Provider{IngressClass: test.ingressClass}
			conf := p.loadConfigurationFromCRD(context.Background(), newClientMock(test.paths...))
			assert.Equal(t, test.expected, conf)
		})
	}
}

func TestLoadIngressRoutes(t *testing.T) {
	testCases := []struct {
		desc         string
		ingressClass string
		paths        []string
		expected     *dynamic.Configuration
	}{
		{
			desc: "Empty",
			expected: &dynamic.Configuration{
				UDP: &dynamic.UDPConfiguration{
					Routers:  map[string]*dynamic.UDPRouter{},
					Services: map[string]*dynamic.UDPService{},
				},
				TCP: &dynamic.TCPConfiguration{
					Routers:  map[string]*dynamic.TCPRouter{},
					Services: map[string]*dynamic.TCPService{},
				},
				HTTP: &dynamic.HTTPConfiguration{
					Routers:     map[string]*dynamic.Router{},
					Middlewares: map[string]*dynamic.Middleware{},
					Services:    map[string]*dynamic.Service{},
				},
				TLS: &dynamic.TLSConfiguration{},
			},
		},
		{
			desc:  "Simple Ingress Route, with foo entrypoint",
			paths: []string{"services.yml", "simple.yml"},
			expected: &dynamic.Configuration{
				UDP: &dynamic.UDPConfiguration{
					Routers:  map[string]*dynamic.UDPRouter{},
					Services: map[string]*dynamic.UDPService{},
				},
				TCP: &dynamic.TCPConfiguration{
					Routers:  map[string]*dynamic.TCPRouter{},
					Services: map[string]*dynamic.TCPService{},
				},
				HTTP: &dynamic.HTTPConfiguration{
					Routers: map[string]*dynamic.Router{
						"default-test-route-6b204d94623b3df4370c": {
							EntryPoints: []string{"foo"},
							Service:     "default-test-route-6b204d94623b3df4370c",
							Rule:        "Host(`foo.com`) && PathPrefix(`/bar`)",
							Priority:    12,
						},
					},
					Middlewares: map[string]*dynamic.Middleware{},
					Services: map[string]*dynamic.Service{
						"default-test-route-6b204d94623b3df4370c": {
							LoadBalancer: &dynamic.ServersLoadBalancer{
								Servers: []dynamic.Server{
									{
										URL: "http://10.10.0.1:80",
									},
									{
										URL: "http://10.10.0.2:80",
									},
								},
								PassHostHeader: Bool(true),
							},
						},
					},
				},
				TLS: &dynamic.TLSConfiguration{},
			},
		},
		{
			desc:  "Simple Ingress Route with middleware",
			paths: []string{"services.yml", "with_middleware.yml"},
			expected: &dynamic.Configuration{
				UDP: &dynamic.UDPConfiguration{
					Routers:  map[string]*dynamic.UDPRouter{},
					Services: map[string]*dynamic.UDPService{},
				},
				TCP: &dynamic.TCPConfiguration{
					Routers:  map[string]*dynamic.TCPRouter{},
					Services: map[string]*dynamic.TCPService{},
				},
				HTTP: &dynamic.HTTPConfiguration{
					Routers: map[string]*dynamic.Router{
						"default-test2-route-23c7f4c450289ee29016": {
							EntryPoints: []string{"web"},
							Service:     "default-test2-route-23c7f4c450289ee29016",
							Rule:        "Host(`foo.com`) && PathPrefix(`/tobestripped`)",
							Priority:    12,
							Middlewares: []string{"default-stripprefix", "foo-addprefix"},
						},
					},
					Middlewares: map[string]*dynamic.Middleware{
						"default-stripprefix": {
							StripPrefix: &dynamic.StripPrefix{
								Prefixes: []string{"/tobestripped"},
							},
						},
						"foo-addprefix": {
							AddPrefix: &dynamic.AddPrefix{
								Prefix: "/tobeadded",
							},
						},
					},
					Services: map[string]*dynamic.Service{
						"default-test2-route-23c7f4c450289ee29016": {
							LoadBalancer: &dynamic.ServersLoadBalancer{
								Servers: []dynamic.Server{
									{
										URL: "http://10.10.0.1:80",
									},
									{
										URL: "http://10.10.0.2:80",
									},
								},
								PassHostHeader: Bool(true),
							},
						},
					},
				},
				TLS: &dynamic.TLSConfiguration{},
			},
		},
		{
			desc:  "Simple Ingress Route with middleware crossprovider",
			paths: []string{"services.yml", "with_middleware_crossprovider.yml"},
			expected: &dynamic.Configuration{
				UDP: &dynamic.UDPConfiguration{
					Routers:  map[string]*dynamic.UDPRouter{},
					Services: map[string]*dynamic.UDPService{},
				},
				TLS: &dynamic.TLSConfiguration{},
				TCP: &dynamic.TCPConfiguration{
					Routers:  map[string]*dynamic.TCPRouter{},
					Services: map[string]*dynamic.TCPService{},
				},
				HTTP: &dynamic.HTTPConfiguration{
					Routers: map[string]*dynamic.Router{
						"default-test2-route-23c7f4c450289ee29016": {
							EntryPoints: []string{"web"},
							Service:     "default-test2-route-23c7f4c450289ee29016",
							Rule:        "Host(`foo.com`) && PathPrefix(`/tobestripped`)",
							Priority:    12,
							Middlewares: []string{"default-stripprefix", "foo-addprefix", "basicauth@file", "redirect@file"},
						},
					},
					Middlewares: map[string]*dynamic.Middleware{
						"default-stripprefix": {
							StripPrefix: &dynamic.StripPrefix{
								Prefixes: []string{"/tobestripped"},
							},
						},
						"foo-addprefix": {
							AddPrefix: &dynamic.AddPrefix{
								Prefix: "/tobeadded",
							},
						},
					},
					Services: map[string]*dynamic.Service{
						"default-test2-route-23c7f4c450289ee29016": {
							LoadBalancer: &dynamic.ServersLoadBalancer{
								Servers: []dynamic.Server{
									{
										URL: "http://10.10.0.1:80",
									},
									{
										URL: "http://10.10.0.2:80",
									},
								},
								PassHostHeader: Bool(true),
							},
						},
					},
				},
			},
		},
		{
			desc:  "One ingress Route with two different rules",
			paths: []string{"services.yml", "with_two_rules.yml"},
			expected: &dynamic.Configuration{
				UDP: &dynamic.UDPConfiguration{
					Routers:  map[string]*dynamic.UDPRouter{},
					Services: map[string]*dynamic.UDPService{},
				},
				TCP: &dynamic.TCPConfiguration{
					Routers:  map[string]*dynamic.TCPRouter{},
					Services: map[string]*dynamic.TCPService{},
				},
				HTTP: &dynamic.HTTPConfiguration{
					Routers: map[string]*dynamic.Router{
						"default-test-route-6b204d94623b3df4370c": {
							EntryPoints: []string{"web"},
							Rule:        "Host(`foo.com`) && PathPrefix(`/bar`)",
							Service:     "default-test-route-6b204d94623b3df4370c",
							Priority:    14,
						},
						"default-test-route-77c62dfe9517144aeeaa": {
							EntryPoints: []string{"web"},
							Service:     "default-test-route-77c62dfe9517144aeeaa",
							Rule:        "Host(`foo.com`) && PathPrefix(`/foo`)",
							Priority:    12,
						},
					},
					Middlewares: map[string]*dynamic.Middleware{},
					Services: map[string]*dynamic.Service{
						"default-test-route-6b204d94623b3df4370c": {
							LoadBalancer: &dynamic.ServersLoadBalancer{
								Servers: []dynamic.Server{
									{
										URL: "http://10.10.0.1:80",
									},
									{
										URL: "http://10.10.0.2:80",
									},
								},
								PassHostHeader: Bool(true),
							},
						},
						"default-test-route-77c62dfe9517144aeeaa": {
							LoadBalancer: &dynamic.ServersLoadBalancer{
								Servers: []dynamic.Server{
									{
										URL: "http://10.10.0.1:80",
									},
									{
										URL: "http://10.10.0.2:80",
									},
								},
								PassHostHeader: Bool(true),
							},
						},
					},
				},
				TLS: &dynamic.TLSConfiguration{},
			},
		},
		{
			desc:  "One ingress Route with two different services",
			paths: []string{"services.yml", "with_two_services.yml"},
			expected: &dynamic.Configuration{
				UDP: &dynamic.UDPConfiguration{
					Routers:  map[string]*dynamic.UDPRouter{},
					Services: map[string]*dynamic.UDPService{},
				},
				TLS: &dynamic.TLSConfiguration{},
				TCP: &dynamic.TCPConfiguration{
					Routers:  map[string]*dynamic.TCPRouter{},
					Services: map[string]*dynamic.TCPService{},
				},
				HTTP: &dynamic.HTTPConfiguration{
					Routers: map[string]*dynamic.Router{
						"default-test-route-77c62dfe9517144aeeaa": {
							EntryPoints: []string{"web"},
							Service:     "default-test-route-77c62dfe9517144aeeaa",
							Rule:        "Host(`foo.com`) && PathPrefix(`/foo`)",
							Priority:    12,
						},
					},
					Middlewares: map[string]*dynamic.Middleware{},
					Services: map[string]*dynamic.Service{
						"default-test-route-77c62dfe9517144aeeaa": {
							Weighted: &dynamic.WeightedRoundRobin{
								Services: []dynamic.WRRService{
									{
										Name:   "default-whoami-80",
										Weight: func(i int) *int { return &i }(1),
									},
									{
										Name:   "default-whoami2-8080",
										Weight: func(i int) *int { return &i }(1),
									},
								},
							},
						},
						"default-whoami-80": {
							LoadBalancer: &dynamic.ServersLoadBalancer{
								Servers: []dynamic.Server{
									{
										URL: "http://10.10.0.1:80",
									},
									{
										URL: "http://10.10.0.2:80",
									},
								},
								PassHostHeader: Bool(true),
							},
						},
						"default-whoami2-8080": {
							LoadBalancer: &dynamic.ServersLoadBalancer{
								Servers: []dynamic.Server{
									{
										URL: "http://10.10.0.3:8080",
									},
									{
										URL: "http://10.10.0.4:8080",
									},
								},
								PassHostHeader: Bool(true),
							},
						},
					},
				},
			},
		},
		{
			desc:  "one kube service (== servers lb) in a services wrr",
			paths: []string{"with_services_lb0.yml"},
			expected: &dynamic.Configuration{
				UDP: &dynamic.UDPConfiguration{
					Routers:  map[string]*dynamic.UDPRouter{},
					Services: map[string]*dynamic.UDPService{},
				},
				TLS: &dynamic.TLSConfiguration{},
				TCP: &dynamic.TCPConfiguration{
					Routers:  map[string]*dynamic.TCPRouter{},
					Services: map[string]*dynamic.TCPService{},
				},
				HTTP: &dynamic.HTTPConfiguration{
					Routers: map[string]*dynamic.Router{
						"default-test-route-77c62dfe9517144aeeaa": {
							EntryPoints: []string{"web"},
							Service:     "default-wrr1",
							Rule:        "Host(`foo.com`) && PathPrefix(`/foo`)",
							Priority:    12,
						},
					},
					Middlewares: map[string]*dynamic.Middleware{},
					Services: map[string]*dynamic.Service{
						"default-wrr1": {
							Weighted: &dynamic.WeightedRoundRobin{
								Services: []dynamic.WRRService{
									{
										Name:   "default-whoami5-8080",
										Weight: func(i int) *int { return &i }(1),
									},
								},
							},
						},
						"default-whoami5-8080": {
							LoadBalancer: &dynamic.ServersLoadBalancer{
								Servers: []dynamic.Server{
									{
										URL: "http://10.10.0.3:8080",
									},
									{
										URL: "http://10.10.0.4:8080",
									},
								},
								PassHostHeader: Bool(true),
							},
						},
					},
				},
			},
		},
		{
			desc:  "traefik service without ingress route",
			paths: []string{"with_services_only.yml"},
			expected: &dynamic.Configuration{
				UDP: &dynamic.UDPConfiguration{
					Routers:  map[string]*dynamic.UDPRouter{},
					Services: map[string]*dynamic.UDPService{},
				},
				TLS: &dynamic.TLSConfiguration{},
				TCP: &dynamic.TCPConfiguration{
					Routers:  map[string]*dynamic.TCPRouter{},
					Services: map[string]*dynamic.TCPService{},
				},
				HTTP: &dynamic.HTTPConfiguration{
					Routers:     map[string]*dynamic.Router{},
					Middlewares: map[string]*dynamic.Middleware{},
					Services: map[string]*dynamic.Service{
						"default-wrr1": {
							Weighted: &dynamic.WeightedRoundRobin{
								Services: []dynamic.WRRService{
									{
										Name:   "default-whoami5-8080",
										Weight: func(i int) *int { return &i }(1),
									},
								},
							},
						},
						"default-whoami5-8080": {
							LoadBalancer: &dynamic.ServersLoadBalancer{
								Servers: []dynamic.Server{
									{
										URL: "http://10.10.0.3:8080",
									},
									{
										URL: "http://10.10.0.4:8080",
									},
								},
								PassHostHeader: Bool(true),
							},
						},
					},
				},
			},
		},
		{
			desc:  "One ingress Route with two different services, each with two services, balancing servers nested",
			paths: []string{"with_services_lb1.yml"},
			expected: &dynamic.Configuration{
				UDP: &dynamic.UDPConfiguration{
					Routers:  map[string]*dynamic.UDPRouter{},
					Services: map[string]*dynamic.UDPService{},
				},
				TLS: &dynamic.TLSConfiguration{},
				TCP: &dynamic.TCPConfiguration{
					Routers:  map[string]*dynamic.TCPRouter{},
					Services: map[string]*dynamic.TCPService{},
				},
				HTTP: &dynamic.HTTPConfiguration{
					Routers: map[string]*dynamic.Router{
						"default-test-route-77c62dfe9517144aeeaa": {
							EntryPoints: []string{"web"},
							Service:     "default-test-route-77c62dfe9517144aeeaa",
							Rule:        "Host(`foo.com`) && PathPrefix(`/foo`)",
							Priority:    12,
						},
					},
					Middlewares: map[string]*dynamic.Middleware{},
					Services: map[string]*dynamic.Service{
						"default-test-route-77c62dfe9517144aeeaa": {
							Weighted: &dynamic.WeightedRoundRobin{
								Services: []dynamic.WRRService{
									{
										Name:   "default-wrr1",
										Weight: func(i int) *int { return &i }(1),
									},
									{
										Name:   "default-wrr2",
										Weight: func(i int) *int { return &i }(1),
									},
								},
							},
						},
						"default-wrr1": {
							Weighted: &dynamic.WeightedRoundRobin{
								Services: []dynamic.WRRService{
									{
										Name:   "default-whoami4-80",
										Weight: func(i int) *int { return &i }(1),
									},
									{
										Name:   "default-whoami5-8080",
										Weight: func(i int) *int { return &i }(1),
									},
								},
							},
						},
						"default-whoami4-80": {
							LoadBalancer: &dynamic.ServersLoadBalancer{
								Servers: []dynamic.Server{
									{
										URL: "http://10.10.0.1:80",
									},
									{
										URL: "http://10.10.0.2:80",
									},
								},
								PassHostHeader: Bool(true),
							},
						},
						"default-whoami5-8080": {
							LoadBalancer: &dynamic.ServersLoadBalancer{
								Servers: []dynamic.Server{
									{
										URL: "http://10.10.0.3:8080",
									},
									{
										URL: "http://10.10.0.4:8080",
									},
								},
								PassHostHeader: Bool(true),
							},
						},
						"default-wrr2": {
							Weighted: &dynamic.WeightedRoundRobin{
								Services: []dynamic.WRRService{
									{
										Name:   "default-whoami6-80",
										Weight: func(i int) *int { return &i }(1),
									},
									{
										Name:   "default-whoami7-8080",
										Weight: func(i int) *int { return &i }(1),
									},
								},
							},
						},
						"default-whoami6-80": {
							LoadBalancer: &dynamic.ServersLoadBalancer{
								Servers: []dynamic.Server{
									{
										URL: "http://10.10.0.5:80",
									},
									{
										URL: "http://10.10.0.6:80",
									},
								},
								PassHostHeader: Bool(true),
							},
						},
						"default-whoami7-8080": {
							LoadBalancer: &dynamic.ServersLoadBalancer{
								Servers: []dynamic.Server{
									{
										URL: "http://10.10.0.7:8080",
									},
									{
										URL: "http://10.10.0.8:8080",
									},
								},
								PassHostHeader: Bool(true),
							},
						},
					},
				},
			},
		},
		{
			desc:  "one wrr and one kube service (== servers lb) in a wrr",
			paths: []string{"with_services_lb2.yml"},
			expected: &dynamic.Configuration{
				UDP: &dynamic.UDPConfiguration{
					Routers:  map[string]*dynamic.UDPRouter{},
					Services: map[string]*dynamic.UDPService{},
				},
				TLS: &dynamic.TLSConfiguration{},
				TCP: &dynamic.TCPConfiguration{
					Routers:  map[string]*dynamic.TCPRouter{},
					Services: map[string]*dynamic.TCPService{},
				},
				HTTP: &dynamic.HTTPConfiguration{
					Routers: map[string]*dynamic.Router{
						"default-test-route-77c62dfe9517144aeeaa": {
							EntryPoints: []string{"web"},
							Service:     "default-wrr1",
							Rule:        "Host(`foo.com`) && PathPrefix(`/foo`)",
							Priority:    12,
						},
					},
					Middlewares: map[string]*dynamic.Middleware{},
					Services: map[string]*dynamic.Service{
						"default-wrr1": {
							Weighted: &dynamic.WeightedRoundRobin{
								Services: []dynamic.WRRService{
									{
										Name:   "default-wrr2",
										Weight: func(i int) *int { return &i }(1),
									},
									{
										Name:   "default-whoami5-8080",
										Weight: func(i int) *int { return &i }(1),
									},
								},
							},
						},
						"default-wrr2": {
							Weighted: &dynamic.WeightedRoundRobin{
								Services: []dynamic.WRRService{
									{
										Name:   "default-whoami5-8080",
										Weight: func(i int) *int { return &i }(1),
									},
								},
							},
						},
						"default-whoami5-8080": {
							LoadBalancer: &dynamic.ServersLoadBalancer{
								Servers: []dynamic.Server{
									{
										URL: "http://10.10.0.3:8080",
									},
									{
										URL: "http://10.10.0.4:8080",
									},
								},
								PassHostHeader: Bool(true),
							},
						},
					},
				},
			},
		},
		{
			desc:  "services lb, servers lb, and mirror service, all in a wrr",
			paths: []string{"with_services_lb3.yml"},
			expected: &dynamic.Configuration{
				UDP: &dynamic.UDPConfiguration{
					Routers:  map[string]*dynamic.UDPRouter{},
					Services: map[string]*dynamic.UDPService{},
				},
				TLS: &dynamic.TLSConfiguration{},
				TCP: &dynamic.TCPConfiguration{
					Routers:  map[string]*dynamic.TCPRouter{},
					Services: map[string]*dynamic.TCPService{},
				},
				HTTP: &dynamic.HTTPConfiguration{
					Routers: map[string]*dynamic.Router{
						"default-test-route-77c62dfe9517144aeeaa": {
							EntryPoints: []string{"web"},
							Service:     "default-wrr1",
							Rule:        "Host(`foo.com`) && PathPrefix(`/foo`)",
							Priority:    12,
						},
					},
					Middlewares: map[string]*dynamic.Middleware{},
					Services: map[string]*dynamic.Service{
						"default-wrr1": {
							Weighted: &dynamic.WeightedRoundRobin{
								Services: []dynamic.WRRService{
									{
										Name:   "default-wrr2",
										Weight: func(i int) *int { return &i }(1),
									},
									{
										Name:   "default-whoami5-8080",
										Weight: func(i int) *int { return &i }(1),
									},
									{
										Name:   "default-mirror1",
										Weight: func(i int) *int { return &i }(1),
									},
								},
							},
						},
						"default-wrr2": {
							Weighted: &dynamic.WeightedRoundRobin{
								Services: []dynamic.WRRService{
									{
										Name:   "default-whoami5-8080",
										Weight: func(i int) *int { return &i }(1),
									},
								},
							},
						},
						"default-mirror1": {
							Mirroring: &dynamic.Mirroring{
								Service: "default-whoami5-8080",
								Mirrors: []dynamic.MirrorService{
									{Name: "default-whoami4-8080", Percent: 50},
								},
							},
						},
						"default-whoami4-8080": {
							LoadBalancer: &dynamic.ServersLoadBalancer{
								Servers: []dynamic.Server{
									{
										URL: "http://10.10.0.1:8080",
									},
									{
										URL: "http://10.10.0.2:8080",
									},
								},
								PassHostHeader: Bool(true),
							},
						},
						"default-whoami5-8080": {
							LoadBalancer: &dynamic.ServersLoadBalancer{
								Servers: []dynamic.Server{
									{
										URL: "http://10.10.0.3:8080",
									},
									{
										URL: "http://10.10.0.4:8080",
									},
								},
								PassHostHeader: Bool(true),
							},
						},
					},
				},
			},
		},
		{
			desc:  "services lb, servers lb, and mirror service, all in a wrr with different namespaces",
			paths: []string{"with_namespaces.yml"},
			expected: &dynamic.Configuration{
				UDP: &dynamic.UDPConfiguration{
					Routers:  map[string]*dynamic.UDPRouter{},
					Services: map[string]*dynamic.UDPService{},
				},
				TLS: &dynamic.TLSConfiguration{},
				TCP: &dynamic.TCPConfiguration{
					Routers:  map[string]*dynamic.TCPRouter{},
					Services: map[string]*dynamic.TCPService{},
				},
				HTTP: &dynamic.HTTPConfiguration{
					Routers: map[string]*dynamic.Router{
						"default-test-route-77c62dfe9517144aeeaa": {
							EntryPoints: []string{"web"},
							Service:     "default-test-route-77c62dfe9517144aeeaa",
							Rule:        "Host(`foo.com`) && PathPrefix(`/foo`)",
							Priority:    12,
						},
					},
					Middlewares: map[string]*dynamic.Middleware{},
					Services: map[string]*dynamic.Service{
						"default-test-route-77c62dfe9517144aeeaa": {
							Weighted: &dynamic.WeightedRoundRobin{
								Services: []dynamic.WRRService{
									{
										Name:   "baz-whoami6-8080",
										Weight: func(i int) *int { return &i }(1),
									},
									{
										Name:   "foo-wrr1",
										Weight: func(i int) *int { return &i }(1),
									},
									{
										Name:   "foo-mirror2",
										Weight: func(i int) *int { return &i }(1),
									},
									{
										Name:   "foo-mirror3",
										Weight: func(i int) *int { return &i }(1),
									},
									{
										Name:   "foo-mirror4",
										Weight: func(i int) *int { return &i }(1),
									},
								},
							},
						},
						"baz-whoami6-8080": {
							LoadBalancer: &dynamic.ServersLoadBalancer{
								Servers: []dynamic.Server{
									{
										URL: "http://10.10.0.5:8080",
									},
									{
										URL: "http://10.10.0.6:8080",
									},
								},
								PassHostHeader: Bool(true),
							},
						},
						"foo-wrr1": {
							Weighted: &dynamic.WeightedRoundRobin{
								Services: []dynamic.WRRService{
									{
										Name:   "foo-whoami4-8080",
										Weight: func(i int) *int { return &i }(1),
									},
									{
										Name:   "baz-whoami6-8080",
										Weight: func(i int) *int { return &i }(1),
									},
									{
										Name:   "foo-mirror1",
										Weight: func(i int) *int { return &i }(1),
									},
									{
										Name:   "bar-wrr2",
										Weight: func(i int) *int { return &i }(1),
									},
								},
							},
						},
						"foo-whoami4-8080": {
							LoadBalancer: &dynamic.ServersLoadBalancer{
								Servers: []dynamic.Server{
									{
										URL: "http://10.10.0.1:8080",
									},
									{
										URL: "http://10.10.0.2:8080",
									},
								},
								PassHostHeader: Bool(true),
							},
						},
						"foo-mirror1": {
							Mirroring: &dynamic.Mirroring{
								Service: "foo-whoami5-8080",
								Mirrors: []dynamic.MirrorService{
									{Name: "foo-whoami4-8080"},
									{Name: "baz-whoami6-8080"},
									{Name: "bar-mirrored"},
								},
							},
						},
						"foo-whoami5-8080": {
							LoadBalancer: &dynamic.ServersLoadBalancer{
								Servers: []dynamic.Server{
									{
										URL: "http://10.10.0.3:8080",
									},
									{
										URL: "http://10.10.0.4:8080",
									},
								},
								PassHostHeader: Bool(true),
							},
						},
						"bar-mirrored": {
							Mirroring: &dynamic.Mirroring{
								Service: "baz-whoami6-8080",
								Mirrors: []dynamic.MirrorService{
									{Name: "foo-whoami4-8080", Percent: 50},
								},
							},
						},
						"foo-mirror2": {
							Mirroring: &dynamic.Mirroring{
								Service: "foo-whoami5-8080",
								Mirrors: []dynamic.MirrorService{
									{Name: "foo-whoami4-8080"},
									{Name: "baz-whoami6-8080"},
									{Name: "bar-mirrored"},
									{Name: "foo-wrr1"},
								},
							},
						},
						"foo-mirror3": {
							Mirroring: &dynamic.Mirroring{
								Service: "foo-wrr1",
								Mirrors: []dynamic.MirrorService{
									{Name: "foo-whoami4-8080"},
									{Name: "baz-whoami6-8080"},
									{Name: "bar-mirrored"},
									{Name: "foo-wrr1"},
								},
							},
						},
						"bar-wrr2": {
							Weighted: &dynamic.WeightedRoundRobin{
								Services: []dynamic.WRRService{
									{
										Name:   "foo-whoami5-8080",
										Weight: func(i int) *int { return &i }(1),
									},
								},
							},
						},
						"foo-mirror4": {
							Mirroring: &dynamic.Mirroring{
								Service: "foo-wrr1",
								Mirrors: []dynamic.MirrorService{
									{Name: "foo-whoami4-8080"},
									{Name: "baz-whoami6-8080"},
									{Name: "bar-mirrored"},
									{Name: "foo-wrr1"},
								},
							},
						},
					},
				},
			},
		},
		{
			desc:  "one kube service (== servers lb) in a mirroring",
			paths: []string{"with_mirroring.yml"},
			expected: &dynamic.Configuration{
				UDP: &dynamic.UDPConfiguration{
					Routers:  map[string]*dynamic.UDPRouter{},
					Services: map[string]*dynamic.UDPService{},
				},
				TLS: &dynamic.TLSConfiguration{},
				TCP: &dynamic.TCPConfiguration{
					Routers:  map[string]*dynamic.TCPRouter{},
					Services: map[string]*dynamic.TCPService{},
				},
				HTTP: &dynamic.HTTPConfiguration{
					Routers: map[string]*dynamic.Router{
						"default-test-route-77c62dfe9517144aeeaa": {
							EntryPoints: []string{"web"},
							Service:     "default-mirror1",
							Rule:        "Host(`foo.com`) && PathPrefix(`/foo`)",
							Priority:    12,
						},
					},
					Middlewares: map[string]*dynamic.Middleware{},
					Services: map[string]*dynamic.Service{
						"default-mirror1": {
							Mirroring: &dynamic.Mirroring{
								Service: "default-whoami5-8080",
								Mirrors: []dynamic.MirrorService{
									{Name: "default-whoami4-8080", Percent: 50},
								},
							},
						},
						"default-whoami4-8080": {
							LoadBalancer: &dynamic.ServersLoadBalancer{
								Servers: []dynamic.Server{
									{
										URL: "http://10.10.0.1:8080",
									},
									{
										URL: "http://10.10.0.2:8080",
									},
								},
								PassHostHeader: Bool(true),
							},
						},
						"default-whoami5-8080": {
							LoadBalancer: &dynamic.ServersLoadBalancer{
								Servers: []dynamic.Server{
									{
										URL: "http://10.10.0.3:8080",
									},
									{
										URL: "http://10.10.0.4:8080",
									},
								},
								PassHostHeader: Bool(true),
							},
						},
					},
				},
			},
		},
		{
			desc:  "weighted services in a mirroring",
			paths: []string{"with_mirroring2.yml"},
			expected: &dynamic.Configuration{
				UDP: &dynamic.UDPConfiguration{
					Routers:  map[string]*dynamic.UDPRouter{},
					Services: map[string]*dynamic.UDPService{},
				},
				TLS: &dynamic.TLSConfiguration{},
				TCP: &dynamic.TCPConfiguration{
					Routers:  map[string]*dynamic.TCPRouter{},
					Services: map[string]*dynamic.TCPService{},
				},
				HTTP: &dynamic.HTTPConfiguration{
					Routers: map[string]*dynamic.Router{
						"default-test-route-77c62dfe9517144aeeaa": {
							EntryPoints: []string{"web"},
							Service:     "default-mirror1",
							Rule:        "Host(`foo.com`) && PathPrefix(`/foo`)",
							Priority:    12,
						},
					},
					Middlewares: map[string]*dynamic.Middleware{},
					Services: map[string]*dynamic.Service{
						"default-mirror1": {
							Mirroring: &dynamic.Mirroring{
								Service: "default-wrr1",
								Mirrors: []dynamic.MirrorService{
									{Name: "default-wrr2", Percent: 30},
								},
							},
						},
						"default-wrr1": {
							Weighted: &dynamic.WeightedRoundRobin{
								Services: []dynamic.WRRService{
									{
										Name:   "default-whoami4-8080",
										Weight: func(i int) *int { return &i }(1),
									},
								},
							},
						},
						"default-wrr2": {
							Weighted: &dynamic.WeightedRoundRobin{
								Services: []dynamic.WRRService{
									{
										Name:   "default-whoami5-8080",
										Weight: func(i int) *int { return &i }(1),
									},
								},
							},
						},
						"default-whoami4-8080": {
							LoadBalancer: &dynamic.ServersLoadBalancer{
								Servers: []dynamic.Server{
									{
										URL: "http://10.10.0.1:8080",
									},
									{
										URL: "http://10.10.0.2:8080",
									},
								},
								PassHostHeader: Bool(true),
							},
						},
						"default-whoami5-8080": {
							LoadBalancer: &dynamic.ServersLoadBalancer{
								Servers: []dynamic.Server{
									{
										URL: "http://10.10.0.3:8080",
									},
									{
										URL: "http://10.10.0.4:8080",
									},
								},
								PassHostHeader: Bool(true),
							},
						},
					},
				},
			},
		},
		{
			desc:  "One ingress Route with two different services, with weights",
			paths: []string{"services.yml", "with_two_services_weight.yml"},
			expected: &dynamic.Configuration{
				UDP: &dynamic.UDPConfiguration{
					Routers:  map[string]*dynamic.UDPRouter{},
					Services: map[string]*dynamic.UDPService{},
				},
				TLS: &dynamic.TLSConfiguration{},
				TCP: &dynamic.TCPConfiguration{
					Routers:  map[string]*dynamic.TCPRouter{},
					Services: map[string]*dynamic.TCPService{},
				},
				HTTP: &dynamic.HTTPConfiguration{
					Routers: map[string]*dynamic.Router{
						"default-test-route-77c62dfe9517144aeeaa": {
							EntryPoints: []string{"web"},
							Service:     "default-test-route-77c62dfe9517144aeeaa",
							Rule:        "Host(`foo.com`) && PathPrefix(`/foo`)",
							Priority:    12,
						},
					},
					Middlewares: map[string]*dynamic.Middleware{},
					Services: map[string]*dynamic.Service{
						"default-test-route-77c62dfe9517144aeeaa": {
							Weighted: &dynamic.WeightedRoundRobin{
								Services: []dynamic.WRRService{
									{
										Name:   "default-whoami-80",
										Weight: Int(10),
									},
									{
										Name:   "default-whoami2-8080",
										Weight: Int(0),
									},
								},
							},
						},
						"default-whoami-80": {
							LoadBalancer: &dynamic.ServersLoadBalancer{
								Servers: []dynamic.Server{
									{
										URL: "http://10.10.0.1:80",
									},
									{
										URL: "http://10.10.0.2:80",
									},
								},
								PassHostHeader: Bool(true),
							},
						},
						"default-whoami2-8080": {
							LoadBalancer: &dynamic.ServersLoadBalancer{
								Servers: []dynamic.Server{
									{
										URL: "http://10.10.0.3:8080",
									},
									{
										URL: "http://10.10.0.4:8080",
									},
								},
								PassHostHeader: Bool(true),
							},
						},
					},
				},
			},
		},
		{
			desc:         "Ingress class",
			paths:        []string{"services.yml", "simple.yml"},
			ingressClass: "tchouk",
			expected: &dynamic.Configuration{
				UDP: &dynamic.UDPConfiguration{
					Routers:  map[string]*dynamic.UDPRouter{},
					Services: map[string]*dynamic.UDPService{},
				},
				TLS: &dynamic.TLSConfiguration{},
				TCP: &dynamic.TCPConfiguration{
					Routers:  map[string]*dynamic.TCPRouter{},
					Services: map[string]*dynamic.TCPService{},
				},
				HTTP: &dynamic.HTTPConfiguration{
					Routers:     map[string]*dynamic.Router{},
					Middlewares: map[string]*dynamic.Middleware{},
					Services:    map[string]*dynamic.Service{},
				},
			},
		},
		{
			desc:  "Route with empty rule value is ignored",
			paths: []string{"services.yml", "with_no_rule_value.yml"},
			expected: &dynamic.Configuration{
				UDP: &dynamic.UDPConfiguration{
					Routers:  map[string]*dynamic.UDPRouter{},
					Services: map[string]*dynamic.UDPService{},
				},
				TLS: &dynamic.TLSConfiguration{},
				TCP: &dynamic.TCPConfiguration{
					Routers:  map[string]*dynamic.TCPRouter{},
					Services: map[string]*dynamic.TCPService{},
				},
				HTTP: &dynamic.HTTPConfiguration{
					Routers:     map[string]*dynamic.Router{},
					Middlewares: map[string]*dynamic.Middleware{},
					Services:    map[string]*dynamic.Service{},
				},
			},
		},
		{
			desc:  "Route with kind not of a rule type (empty kind) is ignored",
			paths: []string{"services.yml", "with_wrong_rule_kind.yml"},
			expected: &dynamic.Configuration{
				UDP: &dynamic.UDPConfiguration{
					Routers:  map[string]*dynamic.UDPRouter{},
					Services: map[string]*dynamic.UDPService{},
				},
				TLS: &dynamic.TLSConfiguration{},
				TCP: &dynamic.TCPConfiguration{
					Routers:  map[string]*dynamic.TCPRouter{},
					Services: map[string]*dynamic.TCPService{},
				},
				HTTP: &dynamic.HTTPConfiguration{
					Routers:     map[string]*dynamic.Router{},
					Middlewares: map[string]*dynamic.Middleware{},
					Services:    map[string]*dynamic.Service{},
				},
			},
		},
		{
			desc:  "check rule quoting validity",
			paths: []string{"services.yml", "with_bad_host_rule.yml"},
			expected: &dynamic.Configuration{
				UDP: &dynamic.UDPConfiguration{
					Routers:  map[string]*dynamic.UDPRouter{},
					Services: map[string]*dynamic.UDPService{},
				},
				TLS: &dynamic.TLSConfiguration{},
				TCP: &dynamic.TCPConfiguration{
					Routers:  map[string]*dynamic.TCPRouter{},
					Services: map[string]*dynamic.TCPService{},
				},
				HTTP: &dynamic.HTTPConfiguration{
					Routers:     map[string]*dynamic.Router{},
					Middlewares: map[string]*dynamic.Middleware{},
					Services:    map[string]*dynamic.Service{},
				},
			},
		},
		{
			desc:  "TLS",
			paths: []string{"services.yml", "with_tls.yml"},
			expected: &dynamic.Configuration{
				UDP: &dynamic.UDPConfiguration{
					Routers:  map[string]*dynamic.UDPRouter{},
					Services: map[string]*dynamic.UDPService{},
				},
				TLS: &dynamic.TLSConfiguration{
					Certificates: []*tls.CertAndStores{
						{
							Certificate: tls.Certificate{
								CertFile: tls.FileOrContent("-----BEGIN CERTIFICATE-----\n-----END CERTIFICATE-----"),
								KeyFile:  tls.FileOrContent("-----BEGIN PRIVATE KEY-----\n-----END PRIVATE KEY-----"),
							},
						},
					},
				},
				TCP: &dynamic.TCPConfiguration{
					Routers:  map[string]*dynamic.TCPRouter{},
					Services: map[string]*dynamic.TCPService{},
				},
				HTTP: &dynamic.HTTPConfiguration{
					Routers: map[string]*dynamic.Router{
						"default-test-route-6b204d94623b3df4370c": {
							EntryPoints: []string{"web"},
							Service:     "default-test-route-6b204d94623b3df4370c",
							Rule:        "Host(`foo.com`) && PathPrefix(`/bar`)",
							Priority:    12,
							TLS:         &dynamic.RouterTLSConfig{},
						},
					},
					Middlewares: map[string]*dynamic.Middleware{},
					Services: map[string]*dynamic.Service{
						"default-test-route-6b204d94623b3df4370c": {
							LoadBalancer: &dynamic.ServersLoadBalancer{
								Servers: []dynamic.Server{
									{
										URL: "http://10.10.0.1:80",
									},
									{
										URL: "http://10.10.0.2:80",
									},
								},
								PassHostHeader: Bool(true),
							},
						},
					},
				},
			},
		},
		{
			desc:  "TLS with tls options",
			paths: []string{"services.yml", "with_tls_options.yml"},
			expected: &dynamic.Configuration{
				UDP: &dynamic.UDPConfiguration{
					Routers:  map[string]*dynamic.UDPRouter{},
					Services: map[string]*dynamic.UDPService{},
				},
				TLS: &dynamic.TLSConfiguration{
					Options: map[string]tls.Options{
						"default-foo": {
							MinVersion: "VersionTLS12",
							CipherSuites: []string{
								"TLS_ECDHE_RSA_WITH_AES_128_GCM_SHA256",
								"TLS_RSA_WITH_AES_256_GCM_SHA384",
							},
							ClientAuth: tls.ClientAuth{
								CAFiles: []tls.FileOrContent{
									tls.FileOrContent("-----BEGIN CERTIFICATE-----\n-----END CERTIFICATE-----"),
									tls.FileOrContent("-----BEGIN CERTIFICATE-----\n-----END CERTIFICATE-----"),
								},
								ClientAuthType: "VerifyClientCertIfGiven",
							},
							SniStrict:                true,
							PreferServerCipherSuites: true,
						},
					},
				},
				TCP: &dynamic.TCPConfiguration{
					Routers:  map[string]*dynamic.TCPRouter{},
					Services: map[string]*dynamic.TCPService{},
				},
				HTTP: &dynamic.HTTPConfiguration{
					Routers: map[string]*dynamic.Router{
						"default-test-route-6b204d94623b3df4370c": {
							EntryPoints: []string{"web"},
							Service:     "default-test-route-6b204d94623b3df4370c",
							Rule:        "Host(`foo.com`) && PathPrefix(`/bar`)",
							Priority:    12,
							TLS: &dynamic.RouterTLSConfig{
								Options: "default-foo",
							},
						},
					},
					Middlewares: map[string]*dynamic.Middleware{},
					Services: map[string]*dynamic.Service{
						"default-test-route-6b204d94623b3df4370c": {
							LoadBalancer: &dynamic.ServersLoadBalancer{
								Servers: []dynamic.Server{
									{
										URL: "http://10.10.0.1:80",
									},
									{
										URL: "http://10.10.0.2:80",
									},
								},
								PassHostHeader: Bool(true),
							},
						},
					},
				},
			},
		},
		{
			desc:  "TLS with two default tls options",
			paths: []string{"services.yml", "with_default_tls_options.yml", "with_default_tls_options_default_namespace.yml"},
			expected: &dynamic.Configuration{
				UDP: &dynamic.UDPConfiguration{
					Routers:  map[string]*dynamic.UDPRouter{},
					Services: map[string]*dynamic.UDPService{},
				},
				TLS: &dynamic.TLSConfiguration{
					Options: map[string]tls.Options{},
				},
				TCP: &dynamic.TCPConfiguration{
					Routers:  map[string]*dynamic.TCPRouter{},
					Services: map[string]*dynamic.TCPService{},
				},
				HTTP: &dynamic.HTTPConfiguration{
					Routers: map[string]*dynamic.Router{
						"default-test-route-6b204d94623b3df4370c": {
							EntryPoints: []string{"web"},
							Service:     "default-test-route-6b204d94623b3df4370c",
							Rule:        "Host(`foo.com`) && PathPrefix(`/bar`)",
							Priority:    12,
							TLS: &dynamic.RouterTLSConfig{
								Options: "default-foo",
							},
						},
					},
					Middlewares: map[string]*dynamic.Middleware{},
					Services: map[string]*dynamic.Service{
						"default-test-route-6b204d94623b3df4370c": {
							LoadBalancer: &dynamic.ServersLoadBalancer{
								Servers: []dynamic.Server{
									{
										URL: "http://10.10.0.1:80",
									},
									{
										URL: "http://10.10.0.2:80",
									},
								},
								PassHostHeader: Bool(true),
							},
						},
					},
				},
			},
		},
		{
			desc:  "TLS with default tls options",
			paths: []string{"services.yml", "with_default_tls_options.yml"},
			expected: &dynamic.Configuration{
				TLS: &dynamic.TLSConfiguration{
					Options: map[string]tls.Options{
						"default": {
							MinVersion: "VersionTLS12",
							CipherSuites: []string{
								"TLS_ECDHE_RSA_WITH_AES_128_GCM_SHA256",
								"TLS_RSA_WITH_AES_256_GCM_SHA384",
							},
							ClientAuth: tls.ClientAuth{
								CAFiles: []tls.FileOrContent{
									tls.FileOrContent("-----BEGIN CERTIFICATE-----\n-----END CERTIFICATE-----"),
									tls.FileOrContent("-----BEGIN CERTIFICATE-----\n-----END CERTIFICATE-----"),
								},
								ClientAuthType: "VerifyClientCertIfGiven",
							},
							SniStrict:                true,
							PreferServerCipherSuites: true,
						},
					},
				},
				UDP: &dynamic.UDPConfiguration{
					Routers:  map[string]*dynamic.UDPRouter{},
					Services: map[string]*dynamic.UDPService{},
				},
				TCP: &dynamic.TCPConfiguration{
					Routers:  map[string]*dynamic.TCPRouter{},
					Services: map[string]*dynamic.TCPService{},
				},
				HTTP: &dynamic.HTTPConfiguration{
					Routers: map[string]*dynamic.Router{
						"default-test-route-6b204d94623b3df4370c": {
							EntryPoints: []string{"web"},
							Service:     "default-test-route-6b204d94623b3df4370c",
							Rule:        "Host(`foo.com`) && PathPrefix(`/bar`)",
							Priority:    12,
							TLS: &dynamic.RouterTLSConfig{
								Options: "default-foo",
							},
						},
					},
					Middlewares: map[string]*dynamic.Middleware{},
					Services: map[string]*dynamic.Service{
						"default-test-route-6b204d94623b3df4370c": {
							LoadBalancer: &dynamic.ServersLoadBalancer{
								Servers: []dynamic.Server{
									{
										URL: "http://10.10.0.1:80",
									},
									{
										URL: "http://10.10.0.2:80",
									},
								},
								PassHostHeader: Bool(true),
							},
						},
					},
				},
			},
		},
		{
			desc:  "TLS with tls options and specific namespace",
			paths: []string{"services.yml", "with_tls_options_and_specific_namespace.yml"},
			expected: &dynamic.Configuration{
				UDP: &dynamic.UDPConfiguration{
					Routers:  map[string]*dynamic.UDPRouter{},
					Services: map[string]*dynamic.UDPService{},
				},
				TLS: &dynamic.TLSConfiguration{
					Options: map[string]tls.Options{
						"myns-foo": {
							MinVersion: "VersionTLS12",
							CipherSuites: []string{
								"TLS_ECDHE_RSA_WITH_AES_128_GCM_SHA256",
								"TLS_RSA_WITH_AES_256_GCM_SHA384",
							},
							ClientAuth: tls.ClientAuth{
								CAFiles: []tls.FileOrContent{
									tls.FileOrContent("-----BEGIN CERTIFICATE-----\n-----END CERTIFICATE-----"),
									tls.FileOrContent("-----BEGIN CERTIFICATE-----\n-----END CERTIFICATE-----"),
								},
								ClientAuthType: "VerifyClientCertIfGiven",
							},
							SniStrict: true,
						},
					},
				},
				TCP: &dynamic.TCPConfiguration{
					Routers:  map[string]*dynamic.TCPRouter{},
					Services: map[string]*dynamic.TCPService{},
				},
				HTTP: &dynamic.HTTPConfiguration{
					Routers: map[string]*dynamic.Router{
						"default-test-route-6b204d94623b3df4370c": {
							EntryPoints: []string{"web"},
							Service:     "default-test-route-6b204d94623b3df4370c",
							Rule:        "Host(`foo.com`) && PathPrefix(`/bar`)",
							Priority:    12,
							TLS: &dynamic.RouterTLSConfig{
								Options: "myns-foo",
							},
						},
					},
					Middlewares: map[string]*dynamic.Middleware{},
					Services: map[string]*dynamic.Service{
						"default-test-route-6b204d94623b3df4370c": {
							LoadBalancer: &dynamic.ServersLoadBalancer{
								Servers: []dynamic.Server{
									{
										URL: "http://10.10.0.1:80",
									},
									{
										URL: "http://10.10.0.2:80",
									},
								},
								PassHostHeader: Bool(true),
							},
						},
					},
				},
			},
		},
		{
			desc:  "TLS with bad tls options",
			paths: []string{"services.yml", "with_bad_tls_options.yml"},
			expected: &dynamic.Configuration{
				UDP: &dynamic.UDPConfiguration{
					Routers:  map[string]*dynamic.UDPRouter{},
					Services: map[string]*dynamic.UDPService{},
				},
				TLS: &dynamic.TLSConfiguration{
					Options: map[string]tls.Options{
						"default-foo": {
							MinVersion: "VersionTLS12",
							CipherSuites: []string{
								"TLS_ECDHE_RSA_WITH_AES_128_GCM_SHA256",
								"TLS_RSA_WITH_AES_256_GCM_SHA384",
							},
							ClientAuth: tls.ClientAuth{
								CAFiles: []tls.FileOrContent{
									tls.FileOrContent("-----BEGIN CERTIFICATE-----\n-----END CERTIFICATE-----"),
								},
								ClientAuthType: "VerifyClientCertIfGiven",
							},
							SniStrict: true,
						},
					},
				},
				TCP: &dynamic.TCPConfiguration{
					Routers:  map[string]*dynamic.TCPRouter{},
					Services: map[string]*dynamic.TCPService{},
				},
				HTTP: &dynamic.HTTPConfiguration{
					Routers: map[string]*dynamic.Router{
						"default-test-route-6b204d94623b3df4370c": {
							EntryPoints: []string{"web"},
							Service:     "default-test-route-6b204d94623b3df4370c",
							Rule:        "Host(`foo.com`) && PathPrefix(`/bar`)",
							Priority:    12,
							TLS: &dynamic.RouterTLSConfig{
								Options: "default-foo",
							},
						},
					},
					Middlewares: map[string]*dynamic.Middleware{},
					Services: map[string]*dynamic.Service{
						"default-test-route-6b204d94623b3df4370c": {
							LoadBalancer: &dynamic.ServersLoadBalancer{
								Servers: []dynamic.Server{
									{
										URL: "http://10.10.0.1:80",
									},
									{
										URL: "http://10.10.0.2:80",
									},
								},
								PassHostHeader: Bool(true),
							},
						},
					},
				},
			},
		},
		{
			desc:  "TLS with unknown tls options",
			paths: []string{"services.yml", "with_unknown_tls_options.yml"},
			expected: &dynamic.Configuration{
				UDP: &dynamic.UDPConfiguration{
					Routers:  map[string]*dynamic.UDPRouter{},
					Services: map[string]*dynamic.UDPService{},
				},
				TLS: &dynamic.TLSConfiguration{
					Options: map[string]tls.Options{
						"default-foo": {
							MinVersion: "VersionTLS12",
						},
					},
				},
				TCP: &dynamic.TCPConfiguration{
					Routers:  map[string]*dynamic.TCPRouter{},
					Services: map[string]*dynamic.TCPService{},
				},
				HTTP: &dynamic.HTTPConfiguration{
					Routers: map[string]*dynamic.Router{
						"default-test-route-6b204d94623b3df4370c": {
							EntryPoints: []string{"web"},
							Service:     "default-test-route-6b204d94623b3df4370c",
							Rule:        "Host(`foo.com`) && PathPrefix(`/bar`)",
							Priority:    12,
							TLS: &dynamic.RouterTLSConfig{
								Options: "default-unknown",
							},
						},
					},
					Middlewares: map[string]*dynamic.Middleware{},
					Services: map[string]*dynamic.Service{
						"default-test-route-6b204d94623b3df4370c": {
							LoadBalancer: &dynamic.ServersLoadBalancer{
								Servers: []dynamic.Server{
									{
										URL: "http://10.10.0.1:80",
									},
									{
										URL: "http://10.10.0.2:80",
									},
								},
								PassHostHeader: Bool(true),
							},
						},
					},
				},
			},
		},
		{
			desc:  "TLS with unknown tls options namespace",
			paths: []string{"services.yml", "with_unknown_tls_options_namespace.yml"},
			expected: &dynamic.Configuration{
				UDP: &dynamic.UDPConfiguration{
					Routers:  map[string]*dynamic.UDPRouter{},
					Services: map[string]*dynamic.UDPService{},
				},
				TLS: &dynamic.TLSConfiguration{
					Options: map[string]tls.Options{
						"default-foo": {
							MinVersion: "VersionTLS12",
						},
					},
				},
				TCP: &dynamic.TCPConfiguration{
					Routers:  map[string]*dynamic.TCPRouter{},
					Services: map[string]*dynamic.TCPService{},
				},
				HTTP: &dynamic.HTTPConfiguration{
					Routers: map[string]*dynamic.Router{
						"default-test-route-6b204d94623b3df4370c": {
							EntryPoints: []string{"web"},
							Service:     "default-test-route-6b204d94623b3df4370c",
							Rule:        "Host(`foo.com`) && PathPrefix(`/bar`)",
							Priority:    12,
							TLS: &dynamic.RouterTLSConfig{
								Options: "unknown-foo",
							},
						},
					},
					Middlewares: map[string]*dynamic.Middleware{},
					Services: map[string]*dynamic.Service{
						"default-test-route-6b204d94623b3df4370c": {
							LoadBalancer: &dynamic.ServersLoadBalancer{
								Servers: []dynamic.Server{
									{
										URL: "http://10.10.0.1:80",
									},
									{
										URL: "http://10.10.0.2:80",
									},
								},
								PassHostHeader: Bool(true),
							},
						},
					},
				},
			},
		},
		{
			desc:  "TLS with ACME",
			paths: []string{"services.yml", "with_tls_acme.yml"},
			expected: &dynamic.Configuration{
				UDP: &dynamic.UDPConfiguration{
					Routers:  map[string]*dynamic.UDPRouter{},
					Services: map[string]*dynamic.UDPService{},
				},
				TLS: &dynamic.TLSConfiguration{},
				TCP: &dynamic.TCPConfiguration{
					Routers:  map[string]*dynamic.TCPRouter{},
					Services: map[string]*dynamic.TCPService{},
				},
				HTTP: &dynamic.HTTPConfiguration{
					Routers: map[string]*dynamic.Router{
						"default-test-route-6b204d94623b3df4370c": {
							EntryPoints: []string{"web"},
							Service:     "default-test-route-6b204d94623b3df4370c",
							Rule:        "Host(`foo.com`) && PathPrefix(`/bar`)",
							Priority:    12,
							TLS:         &dynamic.RouterTLSConfig{},
						},
					},
					Middlewares: map[string]*dynamic.Middleware{},
					Services: map[string]*dynamic.Service{
						"default-test-route-6b204d94623b3df4370c": {
							LoadBalancer: &dynamic.ServersLoadBalancer{
								Servers: []dynamic.Server{
									{
										URL: "http://10.10.0.1:80",
									},
									{
										URL: "http://10.10.0.2:80",
									},
								},
								PassHostHeader: Bool(true),
							},
						},
					},
				},
			},
		},
		{
			desc:  "Simple Ingress Route, defaulting to https for servers",
			paths: []string{"services.yml", "with_https_default.yml"},
			expected: &dynamic.Configuration{
				UDP: &dynamic.UDPConfiguration{
					Routers:  map[string]*dynamic.UDPRouter{},
					Services: map[string]*dynamic.UDPService{},
				},
				TLS: &dynamic.TLSConfiguration{},
				TCP: &dynamic.TCPConfiguration{
					Routers:  map[string]*dynamic.TCPRouter{},
					Services: map[string]*dynamic.TCPService{},
				},
				HTTP: &dynamic.HTTPConfiguration{
					Routers: map[string]*dynamic.Router{
						"default-test-route-6b204d94623b3df4370c": {
							EntryPoints: []string{"foo"},
							Service:     "default-test-route-6b204d94623b3df4370c",
							Rule:        "Host(`foo.com`) && PathPrefix(`/bar`)",
							Priority:    12,
						},
					},
					Middlewares: map[string]*dynamic.Middleware{},
					Services: map[string]*dynamic.Service{
						"default-test-route-6b204d94623b3df4370c": {
							LoadBalancer: &dynamic.ServersLoadBalancer{
								Servers: []dynamic.Server{
									{
										URL: "https://10.10.0.5:8443",
									},
									{
										URL: "https://10.10.0.6:8443",
									},
								},
								PassHostHeader: Bool(true),
							},
						},
					},
				},
			},
		},
		{
			desc:  "Simple Ingress Route, explicit https scheme",
			paths: []string{"services.yml", "with_https_scheme.yml"},
			expected: &dynamic.Configuration{
				UDP: &dynamic.UDPConfiguration{
					Routers:  map[string]*dynamic.UDPRouter{},
					Services: map[string]*dynamic.UDPService{},
				},
				TLS: &dynamic.TLSConfiguration{},
				TCP: &dynamic.TCPConfiguration{
					Routers:  map[string]*dynamic.TCPRouter{},
					Services: map[string]*dynamic.TCPService{},
				},
				HTTP: &dynamic.HTTPConfiguration{
					Routers: map[string]*dynamic.Router{
						"default-test-route-6b204d94623b3df4370c": {
							EntryPoints: []string{"foo"},
							Service:     "default-test-route-6b204d94623b3df4370c",
							Rule:        "Host(`foo.com`) && PathPrefix(`/bar`)",
							Priority:    12,
						},
					},
					Middlewares: map[string]*dynamic.Middleware{},
					Services: map[string]*dynamic.Service{
						"default-test-route-6b204d94623b3df4370c": {
							LoadBalancer: &dynamic.ServersLoadBalancer{
								Servers: []dynamic.Server{
									{
										URL: "https://10.10.0.7:8443",
									},
									{
										URL: "https://10.10.0.8:8443",
									},
								},
								PassHostHeader: Bool(true),
							},
						},
					},
				},
			},
		},
		{
			desc:  "Simple Ingress Route, with basic auth middleware",
			paths: []string{"services.yml", "with_auth.yml"},
			expected: &dynamic.Configuration{
				UDP: &dynamic.UDPConfiguration{
					Routers:  map[string]*dynamic.UDPRouter{},
					Services: map[string]*dynamic.UDPService{},
				},
				TLS: &dynamic.TLSConfiguration{},
				TCP: &dynamic.TCPConfiguration{
					Routers:  map[string]*dynamic.TCPRouter{},
					Services: map[string]*dynamic.TCPService{},
				},
				HTTP: &dynamic.HTTPConfiguration{
					Routers: map[string]*dynamic.Router{},
					Middlewares: map[string]*dynamic.Middleware{
						"default-basicauth": {
							BasicAuth: &dynamic.BasicAuth{
								Users: dynamic.Users{"test:$apr1$H6uskkkW$IgXLP6ewTrSuBkTrqE8wj/", "test2:$apr1$d9hr9HBB$4HxwgUir3HP4EsggP/QNo0"},
							},
						},
						"default-digestauth": {
							DigestAuth: &dynamic.DigestAuth{
								Users: dynamic.Users{"test:$apr1$H6uskkkW$IgXLP6ewTrSuBkTrqE8wj/", "test2:$apr1$d9hr9HBB$4HxwgUir3HP4EsggP/QNo0"},
							},
						},
						"default-forwardauth": {
							ForwardAuth: &dynamic.ForwardAuth{
								Address: "test.com",
								TLS: &dynamic.ClientTLS{
									CA:   "-----BEGIN CERTIFICATE-----\n-----END CERTIFICATE-----",
									Cert: "-----BEGIN CERTIFICATE-----\n-----END CERTIFICATE-----",
									Key:  "-----BEGIN PRIVATE KEY-----\n-----END PRIVATE KEY-----",
								},
							},
						},
					},
					Services: map[string]*dynamic.Service{},
				},
			},
		},
		{
			desc:  "Simple Ingress Route, with error page middleware",
			paths: []string{"services.yml", "with_error_page.yml"},
			expected: &dynamic.Configuration{
				UDP: &dynamic.UDPConfiguration{
					Routers:  map[string]*dynamic.UDPRouter{},
					Services: map[string]*dynamic.UDPService{},
				},
				TLS: &dynamic.TLSConfiguration{},
				TCP: &dynamic.TCPConfiguration{
					Routers:  map[string]*dynamic.TCPRouter{},
					Services: map[string]*dynamic.TCPService{},
				},
				HTTP: &dynamic.HTTPConfiguration{
					Routers: map[string]*dynamic.Router{},
					Middlewares: map[string]*dynamic.Middleware{
						"default-errorpage": {
							Errors: &dynamic.ErrorPage{
								Status:  []string{"404", "500"},
								Service: "default-errorpage-errorpage-service",
								Query:   "query",
							},
						},
					},
					Services: map[string]*dynamic.Service{
						"default-errorpage-errorpage-service": {
							LoadBalancer: &dynamic.ServersLoadBalancer{
								Servers: []dynamic.Server{
									{
										URL: "http://10.10.0.1:80",
									},
									{
										URL: "http://10.10.0.2:80",
									},
								},
								PassHostHeader: Bool(true),
							},
						},
					},
				},
			},
		},
		{
			desc:  "Simple Ingress Route, with options",
			paths: []string{"services.yml", "with_options.yml"},
			expected: &dynamic.Configuration{
				UDP: &dynamic.UDPConfiguration{
					Routers:  map[string]*dynamic.UDPRouter{},
					Services: map[string]*dynamic.UDPService{},
				},
				TCP: &dynamic.TCPConfiguration{
					Routers:  map[string]*dynamic.TCPRouter{},
					Services: map[string]*dynamic.TCPService{},
				},
				HTTP: &dynamic.HTTPConfiguration{
					Routers: map[string]*dynamic.Router{
						"default-test-route-6b204d94623b3df4370c": {
							EntryPoints: []string{"foo"},
							Service:     "default-test-route-6b204d94623b3df4370c",
							Rule:        "Host(`foo.com`) && PathPrefix(`/bar`)",
							Priority:    12,
						},
					},
					Middlewares: map[string]*dynamic.Middleware{},
					Services: map[string]*dynamic.Service{
						"default-test-route-6b204d94623b3df4370c": {
							LoadBalancer: &dynamic.ServersLoadBalancer{
								Servers: []dynamic.Server{
									{
										URL: "http://10.10.0.1:80",
									},
									{
										URL: "http://10.10.0.2:80",
									},
								},
								PassHostHeader:     Bool(false),
								ResponseForwarding: &dynamic.ResponseForwarding{FlushInterval: "10s"},
							},
						},
					},
				},
				TLS: &dynamic.TLSConfiguration{},
			},
		},
		{
			desc:  "TLS with tls store",
			paths: []string{"services.yml", "with_tls_store.yml"},
			expected: &dynamic.Configuration{
				TLS: &dynamic.TLSConfiguration{
					Stores: map[string]tls.Store{
						"default": {
							DefaultCertificate: &tls.Certificate{
								CertFile: tls.FileOrContent("-----BEGIN CERTIFICATE-----\n-----END CERTIFICATE-----"),
								KeyFile:  tls.FileOrContent("-----BEGIN PRIVATE KEY-----\n-----END PRIVATE KEY-----"),
							},
						},
					},
				},
				UDP: &dynamic.UDPConfiguration{
					Routers:  map[string]*dynamic.UDPRouter{},
					Services: map[string]*dynamic.UDPService{},
				},
				TCP: &dynamic.TCPConfiguration{
					Routers:  map[string]*dynamic.TCPRouter{},
					Services: map[string]*dynamic.TCPService{},
				},
				HTTP: &dynamic.HTTPConfiguration{
					Routers: map[string]*dynamic.Router{
						"default-test-route-6b204d94623b3df4370c": {
							EntryPoints: []string{"web"},
							Service:     "default-test-route-6b204d94623b3df4370c",
							Rule:        "Host(`foo.com`) && PathPrefix(`/bar`)",
							Priority:    12,
							TLS:         &dynamic.RouterTLSConfig{},
						},
					},
					Middlewares: map[string]*dynamic.Middleware{},
					Services: map[string]*dynamic.Service{
						"default-test-route-6b204d94623b3df4370c": {
							LoadBalancer: &dynamic.ServersLoadBalancer{
								Servers: []dynamic.Server{
									{
										URL: "http://10.10.0.1:80",
									},
									{
										URL: "http://10.10.0.2:80",
									},
								},
								PassHostHeader: Bool(true),
							},
						},
					},
				},
			},
		},
		{
			desc:  "TLS with tls store default two times",
			paths: []string{"services.yml", "with_tls_store.yml", "with_default_tls_store.yml"},
			expected: &dynamic.Configuration{
				TLS: &dynamic.TLSConfiguration{
					Stores: map[string]tls.Store{},
				},
				UDP: &dynamic.UDPConfiguration{
					Routers:  map[string]*dynamic.UDPRouter{},
					Services: map[string]*dynamic.UDPService{},
				},
				TCP: &dynamic.TCPConfiguration{
					Routers:  map[string]*dynamic.TCPRouter{},
					Services: map[string]*dynamic.TCPService{},
				},
				HTTP: &dynamic.HTTPConfiguration{
					Routers: map[string]*dynamic.Router{
						"default-test-route-6b204d94623b3df4370c": {
							EntryPoints: []string{"web"},
							Service:     "default-test-route-6b204d94623b3df4370c",
							Rule:        "Host(`foo.com`) && PathPrefix(`/bar`)",
							Priority:    12,
							TLS:         &dynamic.RouterTLSConfig{},
						},
					},
					Middlewares: map[string]*dynamic.Middleware{},
					Services: map[string]*dynamic.Service{
						"default-test-route-6b204d94623b3df4370c": {
							LoadBalancer: &dynamic.ServersLoadBalancer{
								Servers: []dynamic.Server{
									{
										URL: "http://10.10.0.1:80",
									},
									{
										URL: "http://10.10.0.2:80",
									},
								},
								PassHostHeader: Bool(true),
							},
						},
					},
				},
			},
		},
		{
			desc: "port selected by name (TODO)",
		},
	}

	for _, test := range testCases {
		test := test

		t.Run(test.desc, func(t *testing.T) {
			t.Parallel()

			if test.expected == nil {
				return
			}

			p := Provider{IngressClass: test.ingressClass}
			conf := p.loadConfigurationFromCRD(context.Background(), newClientMock(test.paths...))
			assert.Equal(t, test.expected, conf)
		})
	}
}

<<<<<<< HEAD
func TestLoadIngressRouteUDPs(t *testing.T) {
	testCases := []struct {
		desc         string
		ingressClass string
		paths        []string
		expected     *dynamic.Configuration
	}{
		{
			desc: "Empty",
			expected: &dynamic.Configuration{
				UDP: &dynamic.UDPConfiguration{
					Routers:  map[string]*dynamic.UDPRouter{},
					Services: map[string]*dynamic.UDPService{},
				},
				TCP: &dynamic.TCPConfiguration{
					Routers:  map[string]*dynamic.TCPRouter{},
					Services: map[string]*dynamic.TCPService{},
				},
				HTTP: &dynamic.HTTPConfiguration{
					Routers:     map[string]*dynamic.Router{},
					Middlewares: map[string]*dynamic.Middleware{},
					Services:    map[string]*dynamic.Service{},
				},
				TLS: &dynamic.TLSConfiguration{},
			},
		},
		{
			desc:  "Simple Ingress Route, with foo entrypoint",
			paths: []string{"udp/services.yml", "udp/simple.yml"},
			expected: &dynamic.Configuration{
				UDP: &dynamic.UDPConfiguration{
					Routers: map[string]*dynamic.UDPRouter{
						"default-test.route-0": {
							EntryPoints: []string{"foo"},
							Service:     "default-test.route-0",
						},
					},
					Services: map[string]*dynamic.UDPService{
						"default-test.route-0": {
							LoadBalancer: &dynamic.UDPServersLoadBalancer{
								Servers: []dynamic.UDPServer{
									{
										Address: "10.10.0.1:8000",
										Port:    "",
									},
									{
										Address: "10.10.0.2:8000",
										Port:    "",
									},
								},
							},
						},
					},
				},
				HTTP: &dynamic.HTTPConfiguration{
					Routers:     map[string]*dynamic.Router{},
					Middlewares: map[string]*dynamic.Middleware{},
					Services:    map[string]*dynamic.Service{},
				},
				TCP: &dynamic.TCPConfiguration{
					Routers:  map[string]*dynamic.TCPRouter{},
					Services: map[string]*dynamic.TCPService{},
				},
				TLS: &dynamic.TLSConfiguration{},
			},
		},
		{
			desc:  "One ingress Route with two different routes",
			paths: []string{"udp/services.yml", "udp/with_two_routes.yml"},
			expected: &dynamic.Configuration{
				UDP: &dynamic.UDPConfiguration{
					Routers: map[string]*dynamic.UDPRouter{
						"default-test.route-0": {
							EntryPoints: []string{"foo"},
							Service:     "default-test.route-0",
						},
						"default-test.route-1": {
							EntryPoints: []string{"foo"},
							Service:     "default-test.route-1",
						},
					},
					Services: map[string]*dynamic.UDPService{
						"default-test.route-0": {
							LoadBalancer: &dynamic.UDPServersLoadBalancer{
								Servers: []dynamic.UDPServer{
									{
										Address: "10.10.0.1:8000",
										Port:    "",
									},
									{
										Address: "10.10.0.2:8000",
										Port:    "",
									},
								},
							},
						},
						"default-test.route-1": {
							LoadBalancer: &dynamic.UDPServersLoadBalancer{
								Servers: []dynamic.UDPServer{
									{
										Address: "10.10.0.3:8080",
										Port:    "",
									},
									{
										Address: "10.10.0.4:8080",
										Port:    "",
									},
								},
							},
						},
					},
				},
				TCP: &dynamic.TCPConfiguration{
					Routers:  map[string]*dynamic.TCPRouter{},
					Services: map[string]*dynamic.TCPService{},
				},
				HTTP: &dynamic.HTTPConfiguration{
					Routers:     map[string]*dynamic.Router{},
					Middlewares: map[string]*dynamic.Middleware{},
					Services:    map[string]*dynamic.Service{},
				},
				TLS: &dynamic.TLSConfiguration{},
			},
		},
		{
			desc:  "One ingress Route with two different services",
			paths: []string{"udp/services.yml", "udp/with_two_services.yml"},
			expected: &dynamic.Configuration{
				UDP: &dynamic.UDPConfiguration{
					Routers: map[string]*dynamic.UDPRouter{
						"default-test.route-0": {
							EntryPoints: []string{"foo"},
							Service:     "default-test.route-0",
						},
					},
					Services: map[string]*dynamic.UDPService{
						"default-test.route-0": {
							Weighted: &dynamic.UDPWeightedRoundRobin{
								Services: []dynamic.UDPWRRService{
									{
										Name:   "default-test.route-0-whoamiudp-8000",
										Weight: func(i int) *int { return &i }(2),
									},
									{
										Name:   "default-test.route-0-whoamiudp2-8080",
										Weight: func(i int) *int { return &i }(3),
									},
								},
							},
						},
						"default-test.route-0-whoamiudp-8000": {
							LoadBalancer: &dynamic.UDPServersLoadBalancer{
								Servers: []dynamic.UDPServer{
									{
										Address: "10.10.0.1:8000",
									},
									{
										Address: "10.10.0.2:8000",
									},
								},
							},
						},
						"default-test.route-0-whoamiudp2-8080": {
							LoadBalancer: &dynamic.UDPServersLoadBalancer{
								Servers: []dynamic.UDPServer{
									{
										Address: "10.10.0.3:8080",
									},
									{
										Address: "10.10.0.4:8080",
									},
								},
							},
						},
					},
				},
				TCP: &dynamic.TCPConfiguration{
					Routers:  map[string]*dynamic.TCPRouter{},
					Services: map[string]*dynamic.TCPService{},
				},
				HTTP: &dynamic.HTTPConfiguration{
					Routers:     map[string]*dynamic.Router{},
					Middlewares: map[string]*dynamic.Middleware{},
					Services:    map[string]*dynamic.Service{},
				},
				TLS: &dynamic.TLSConfiguration{},
			},
		},
		{
			desc:  "One ingress Route with different services namespaces",
			paths: []string{"udp/services.yml", "udp/with_different_services_ns.yml"},
			expected: &dynamic.Configuration{
				UDP: &dynamic.UDPConfiguration{
					Routers: map[string]*dynamic.UDPRouter{
						"default-test.route-0": {
							EntryPoints: []string{"foo"},
							Service:     "default-test.route-0",
						},
					},
					Services: map[string]*dynamic.UDPService{
						"default-test.route-0": {
							Weighted: &dynamic.UDPWeightedRoundRobin{
								Services: []dynamic.UDPWRRService{
									{
										Name:   "default-test.route-0-whoamiudp-8000",
										Weight: func(i int) *int { return &i }(2),
									},
									{
										Name:   "default-test.route-0-whoamiudp2-8080",
										Weight: func(i int) *int { return &i }(3),
									},
									{
										Name:   "default-test.route-0-whoamiudp3-8083",
										Weight: func(i int) *int { return &i }(4),
									},
								},
							},
						},
						"default-test.route-0-whoamiudp-8000": {
							LoadBalancer: &dynamic.UDPServersLoadBalancer{
								Servers: []dynamic.UDPServer{
									{
										Address: "10.10.0.1:8000",
									},
									{
										Address: "10.10.0.2:8000",
									},
								},
							},
						},
						"default-test.route-0-whoamiudp2-8080": {
							LoadBalancer: &dynamic.UDPServersLoadBalancer{
								Servers: []dynamic.UDPServer{
									{
										Address: "10.10.0.3:8080",
									},
									{
										Address: "10.10.0.4:8080",
									},
								},
							},
						},
						"default-test.route-0-whoamiudp3-8083": {
							LoadBalancer: &dynamic.UDPServersLoadBalancer{
								Servers: []dynamic.UDPServer{
									{
										Address: "10.10.0.7:8083",
									},
									{
										Address: "10.10.0.8:8083",
									},
								},
							},
						},
					},
				},
				TCP: &dynamic.TCPConfiguration{
					Routers:  map[string]*dynamic.TCPRouter{},
					Services: map[string]*dynamic.TCPService{},
				},
				HTTP: &dynamic.HTTPConfiguration{
					Routers:     map[string]*dynamic.Router{},
					Middlewares: map[string]*dynamic.Middleware{},
					Services:    map[string]*dynamic.Service{},
				},
				TLS: &dynamic.TLSConfiguration{},
			},
		},
		{
			desc:         "Ingress class does not match",
			paths:        []string{"udp/services.yml", "udp/simple.yml"},
			ingressClass: "tchouk",
			expected: &dynamic.Configuration{
				UDP: &dynamic.UDPConfiguration{
					Routers:  map[string]*dynamic.UDPRouter{},
					Services: map[string]*dynamic.UDPService{},
				},
				TCP: &dynamic.TCPConfiguration{
					Routers:  map[string]*dynamic.TCPRouter{},
					Services: map[string]*dynamic.TCPService{},
				},
				HTTP: &dynamic.HTTPConfiguration{
					Routers:     map[string]*dynamic.Router{},
					Middlewares: map[string]*dynamic.Middleware{},
					Services:    map[string]*dynamic.Service{},
				},
				TLS: &dynamic.TLSConfiguration{},
			},
=======
func TestParseServiceProtocol(t *testing.T) {
	testCases := []struct {
		desc          string
		scheme        string
		portName      string
		portNumber    int32
		expected      string
		expectedError bool
	}{
		{
			desc:       "Empty scheme and name",
			scheme:     "",
			portName:   "",
			portNumber: 1000,
			expected:   "http",
		},
		{
			desc:       "h2c scheme and emptyname",
			scheme:     "h2c",
			portName:   "",
			portNumber: 1000,
			expected:   "h2c",
		},
		{
			desc:          "invalid scheme",
			scheme:        "foo",
			portName:      "",
			portNumber:    1000,
			expectedError: true,
		},
		{
			desc:       "Empty scheme and https name",
			scheme:     "",
			portName:   "https-secure",
			portNumber: 1000,
			expected:   "https",
		},
		{
			desc:       "Empty scheme and port number",
			scheme:     "",
			portName:   "",
			portNumber: 443,
			expected:   "https",
		},
		{
			desc:       "https scheme",
			scheme:     "https",
			portName:   "",
			portNumber: 1000,
			expected:   "https",
>>>>>>> 50727358
		},
	}

	for _, test := range testCases {
		test := test

		t.Run(test.desc, func(t *testing.T) {
			t.Parallel()

<<<<<<< HEAD
			if test.expected == nil {
				return
			}

			p := Provider{IngressClass: test.ingressClass}
			conf := p.loadConfigurationFromCRD(context.Background(), newClientMock(test.paths...))
			assert.Equal(t, test.expected, conf)
=======
			protocol, err := parseServiceProtocol(test.scheme, test.portName, test.portNumber)
			if test.expectedError {
				assert.Error(t, err)
			} else {
				assert.Equal(t, test.expected, protocol)
			}
>>>>>>> 50727358
		})
	}
}<|MERGE_RESOLUTION|>--- conflicted
+++ resolved
@@ -2879,7 +2879,6 @@
 	}
 }
 
-<<<<<<< HEAD
 func TestLoadIngressRouteUDPs(t *testing.T) {
 	testCases := []struct {
 		desc         string
@@ -3168,7 +3167,26 @@
 				},
 				TLS: &dynamic.TLSConfiguration{},
 			},
-=======
+		},
+	}
+
+	for _, test := range testCases {
+		test := test
+
+		t.Run(test.desc, func(t *testing.T) {
+			t.Parallel()
+
+			if test.expected == nil {
+				return
+			}
+
+			p := Provider{IngressClass: test.ingressClass}
+			conf := p.loadConfigurationFromCRD(context.Background(), newClientMock(test.paths...))
+			assert.Equal(t, test.expected, conf)
+		})
+	}
+}
+
 func TestParseServiceProtocol(t *testing.T) {
 	testCases := []struct {
 		desc          string
@@ -3219,7 +3237,6 @@
 			portName:   "",
 			portNumber: 1000,
 			expected:   "https",
->>>>>>> 50727358
 		},
 	}
 
@@ -3229,22 +3246,12 @@
 		t.Run(test.desc, func(t *testing.T) {
 			t.Parallel()
 
-<<<<<<< HEAD
-			if test.expected == nil {
-				return
-			}
-
-			p := Provider{IngressClass: test.ingressClass}
-			conf := p.loadConfigurationFromCRD(context.Background(), newClientMock(test.paths...))
-			assert.Equal(t, test.expected, conf)
-=======
 			protocol, err := parseServiceProtocol(test.scheme, test.portName, test.portNumber)
 			if test.expectedError {
 				assert.Error(t, err)
 			} else {
 				assert.Equal(t, test.expected, protocol)
 			}
->>>>>>> 50727358
 		})
 	}
 }