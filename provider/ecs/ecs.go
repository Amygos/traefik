--- conflicted
+++ resolved
@@ -299,6 +299,7 @@
 		if err != nil {
 			return nil, err
 		}
+
 		for _, task := range tasks {
 
 			machineIdx := byContainerInstance[aws.StringValue(task.ContainerInstanceArn)]
@@ -309,7 +310,7 @@
 				taskDefinition := taskDefinitions[taskDefIdx]
 				var containerDefinition *ecs.ContainerDefinition
 				for _, def := range taskDefinition.ContainerDefinitions {
-					if *container.Name == *def.Name {
+					if aws.StringValue(container.Name) == aws.StringValue(def.Name) {
 						containerDefinition = def
 						break
 					}
@@ -337,7 +338,7 @@
 	instanceIds := make([]*string, len(containerArns))
 	instances := make([]*ec2.Instance, len(containerArns))
 	for i, arn := range containerArns {
-		order[*arn] = i
+		order[aws.StringValue(arn)] = i
 	}
 
 	req, _ := client.ecs.DescribeContainerInstancesRequest(&ecs.DescribeContainerInstancesInput{
@@ -395,16 +396,6 @@
 	return taskDefinitions, nil
 }
 
-<<<<<<< HEAD
-=======
-func (p *Provider) label(i ecsInstance, k string) string {
-	if v, found := i.containerDefinition.DockerLabels[k]; found {
-		return aws.StringValue(v)
-	}
-	return ""
-}
-
->>>>>>> 59f7b2ea
 func (p *Provider) filterInstance(i ecsInstance) bool {
 
 	if labelPort := getStringValue(i, label.TraefikPort, ""); len(i.container.NetworkBindings) == 0 && labelPort == "" {
@@ -417,8 +408,8 @@
 		return false
 	}
 
-	if *i.machine.State.Name != ec2.InstanceStateNameRunning {
-		log.Debugf("Filtering ecs instance in an incorrect state %s (%s) (state = %s)", i.Name, i.ID, *i.machine.State.Name)
+	if aws.StringValue(i.machine.State.Name) != ec2.InstanceStateNameRunning {
+		log.Debugf("Filtering ecs instance in an incorrect state %s (%s) (state = %s)", i.Name, i.ID, aws.StringValue(i.machine.State.Name))
 		return false
 	}
 
@@ -449,53 +440,4 @@
 		chunkedTasks = append(chunkedTasks, tasks[i:sliceEnd])
 	}
 	return chunkedTasks
-<<<<<<< HEAD
-=======
-}
-
-func (p *Provider) getProtocol(i ecsInstance) string {
-	if label := p.label(i, types.LabelProtocol); label != "" {
-		return label
-	}
-	return "http"
-}
-
-func (p *Provider) getHost(i ecsInstance) string {
-	return aws.StringValue(i.machine.PrivateIpAddress)
-}
-
-func (p *Provider) getPort(i ecsInstance) string {
-	if port := p.label(i, types.LabelPort); port != "" {
-		return port
-	}
-	return strconv.FormatInt(aws.Int64Value(i.container.NetworkBindings[0].HostPort), 10)
-}
-
-func (p *Provider) getWeight(i ecsInstance) string {
-	if label := p.label(i, types.LabelWeight); label != "" {
-		return label
-	}
-	return "0"
-}
-
-func (p *Provider) getPassHostHeader(i ecsInstance) string {
-	if label := p.label(i, types.LabelFrontendPassHostHeader); label != "" {
-		return label
-	}
-	return "true"
-}
-
-func (p *Provider) getPriority(i ecsInstance) string {
-	if label := p.label(i, types.LabelFrontendPriority); label != "" {
-		return label
-	}
-	return "0"
-}
-
-func (p *Provider) getEntryPoints(i ecsInstance) []string {
-	if label := p.label(i, types.LabelFrontendEntryPoints); label != "" {
-		return strings.Split(label, ",")
-	}
-	return []string{}
->>>>>>> 59f7b2ea
 }